--- conflicted
+++ resolved
@@ -30,15 +30,11 @@
     "package-win": "yarn build && lerna run --scope=@nervosnetwork/neuron-wallet package-win",
     "package-mac": "yarn build && lerna run --scope=@nervosnetwork/neuron-wallet package-mac",
     "package-linux": "yarn build && lerna run --scope=@nervosnetwork/neuron-wallet package-linux",
-<<<<<<< HEAD
-    "precommit": "lint-staged",
-    "postinstall": "npm rebuild tiny-secp256k1 && lerna run postinstall"
-=======
     "bootstrap": "lerna bootstrap",
     "lint": "lerna run lint",
     "test": "lerna run --parallel test",
-    "precommit": "lint-staged"
->>>>>>> b213477f
+    "precommit": "lint-staged",
+    "postinstall": "npm rebuild tiny-secp256k1 && lerna run postinstall"
   },
   "lint-staged": {
     "packages/*/src/**/*.{ts,tsx}": [
