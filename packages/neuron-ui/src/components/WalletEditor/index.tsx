--- conflicted
+++ resolved
@@ -9,7 +9,7 @@
 import { useNeuronWallet } from '../../utils/hooks'
 import Dialog from '../../widgets/Dialog'
 
-import { useWalletEditor, useInputs, useIsParamsValid, useToggleDialog } from './hooks'
+import { useWalletEditor, useInputs, useAreParamsValid, useToggleDialog } from './hooks'
 
 export default (props: React.PropsWithoutRef<ContentProps & RouteComponentProps<{ id: string }>>) => {
   const { match, dialog, dispatch } = props
@@ -35,11 +35,7 @@
   }, [id])
 
   const inputs: InputProps[] = useInputs(editor)
-<<<<<<< HEAD
-  const isParamsValid = useIsParamsValid(editor.name.value, editor.newPassword.value, editor.confirmNewPassword.value)
-=======
   const areParamsValid = useAreParamsValid(editor.name.value, editor.newPassword.value, editor.confirmNewPassword.value)
->>>>>>> c1209fda
   const toggleDialog = useToggleDialog(dispatch)
 
   const handleSubmit = () => {
@@ -72,7 +68,7 @@
             <InlineInput {...inputProps} key={inputProps.label} />
           ))}
         </Form>
-        <Button type="submit" variant="primary" size="lg" block onClick={handleSubmit} disabled={!isParamsValid}>
+        <Button type="submit" variant="primary" size="lg" block onClick={handleSubmit} disabled={!areParamsValid}>
           {t('common.save')}
         </Button>
       </Card.Body>
@@ -92,13 +88,7 @@
           }}
         >
           <>
-<<<<<<< HEAD
             <Card.Header>{t('settings.wallet-manager.delete-wallet-title', { name: wallet.name })}</Card.Header>
-=======
-            <Card.Header>
-              {t('settings.wallet-manager.delete-wallet-title', { name: wallet ? wallet.name : '' })}
-            </Card.Header>
->>>>>>> c1209fda
             <Card.Body>
               <Form.Group as={Row} controlId="formPlaintextPassword">
                 <Col>
