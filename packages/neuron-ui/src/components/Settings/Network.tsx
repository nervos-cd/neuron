--- conflicted
+++ resolved
@@ -19,20 +19,6 @@
 
   return (
     <ContentPanel>
-<<<<<<< HEAD
-      {networks.map((network, index) => (
-        <NetworkItem key={index.toString()}>
-          <RadioButton
-            name="network"
-            checked={networkSelected === network}
-            label={network}
-            onChange={() => {
-              setNetworkSelected(network)
-            }}
-          />
-        </NetworkItem>
-      ))}
-=======
       <Form>
         {networks.map(network => (
           <NetworkItem key={network}>
@@ -48,7 +34,6 @@
           </NetworkItem>
         ))}
       </Form>
->>>>>>> 4c257413
     </ContentPanel>
   )
 }
