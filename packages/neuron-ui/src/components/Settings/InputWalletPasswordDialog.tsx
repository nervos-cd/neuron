import React, { useState } from 'react'
import styled from 'styled-components'
import { useTranslation } from 'react-i18next'
import { Card, Button, Form, Row, Col } from 'react-bootstrap'

import { MainActions } from '../../containers/MainContent/reducer'
import { checkPassword, deleteWallet, editWallet } from '../../services/UILayer'
import { Wallet } from '../../contexts/Wallet'

export enum CheckType {
  CheckPassword,
  EditWallet,
  DeleteWallet,
}

interface InputPasswordProps {
  wallet: Wallet
  dispatch: any
  checkType: CheckType
  handle?: any
  newWalletName?: string
  newPassword?: string
}

const ButtonDiv = styled.div`
  display: flex;
  justify-content: space-between;
`

const InputWalletPasswordDialog = ({
  wallet,
  dispatch,
  checkType,
  handle,
  newWalletName,
  newPassword,
}: InputPasswordProps) => {
  const [errorMsg, setErrorMsg] = useState('')
  const [password, setPassword] = useState('')
  const [t] = useTranslation()

  const handleResult = (args: Response<string>) => {
    if (args.result) {
      dispatch({
        type: MainActions.SetDialog,
        payload: null,
      })
      if (handle) {
        handle(wallet.id, password)
      }
    } else if (args.msg) {
      setErrorMsg(args.msg)
    } else {
      setErrorMsg('Wrong password')
    }
  }

  const handleSubmit = () => {
    if (!password) {
      setErrorMsg('Please enter password')
    }
<<<<<<< HEAD
    switch (checkType) {
      case CheckType.EditWallet:
        if (newWalletName && newPassword) {
          editWallet(wallet.id, newWalletName, password, newPassword, handleResult)
=======
    checkPassword(wallet.name, password, (args: Response<string>) => {
      if (args.result) {
        dispatch({
          type: MainActions.SetDialog,
          payload: {
            open: false,
          },
        })
        if (handle) {
          handle()
>>>>>>> 8ad5023f
        }
        break
      case CheckType.DeleteWallet:
        deleteWallet(wallet.id, password, handleResult)
        break
      case CheckType.CheckPassword:
      default:
        checkPassword(wallet.id, password, handleResult)
    }
  }

  return (
    <Card
      onClick={(e: React.SyntheticEvent<HTMLDivElement>) => {
        e.preventDefault()
        e.stopPropagation()
      }}
      style={{
        width: '40%',
      }}
    >
      <Card.Header>{`Please Enter ${wallet.name} Password`}</Card.Header>
      <Card.Body>
        <Form.Group as={Row} controlId="formPlaintextPassword">
          <Col>
            <Form.Control
              type="password"
              placeholder="password"
              onChange={(e: any) => setPassword(e.currentTarget.value)}
              isInvalid={errorMsg !== ''}
            />
            <Form.Control.Feedback type="invalid">{errorMsg}</Form.Control.Feedback>
          </Col>
        </Form.Group>
      </Card.Body>
      <Card.Footer className="text-muted">
        <ButtonDiv>
          <Button variant="danger" onClick={handleSubmit}>
            {t('common.confirm')}
          </Button>
          <Button
            variant="light"
            onClick={() =>
              dispatch({
                type: MainActions.SetDialog,
                payload: {
                  open: false,
                },
              })
            }
          >
            {t('common.cancel')}
          </Button>
        </ButtonDiv>
      </Card.Footer>
    </Card>
  )
}

export default InputWalletPasswordDialog<|MERGE_RESOLUTION|>--- conflicted
+++ resolved
@@ -43,7 +43,9 @@
     if (args.result) {
       dispatch({
         type: MainActions.SetDialog,
-        payload: null,
+        payload: {
+          open: false,
+        },
       })
       if (handle) {
         handle(wallet.id, password)
@@ -59,23 +61,10 @@
     if (!password) {
       setErrorMsg('Please enter password')
     }
-<<<<<<< HEAD
     switch (checkType) {
       case CheckType.EditWallet:
         if (newWalletName && newPassword) {
           editWallet(wallet.id, newWalletName, password, newPassword, handleResult)
-=======
-    checkPassword(wallet.name, password, (args: Response<string>) => {
-      if (args.result) {
-        dispatch({
-          type: MainActions.SetDialog,
-          payload: {
-            open: false,
-          },
-        })
-        if (handle) {
-          handle()
->>>>>>> 8ad5023f
         }
         break
       case CheckType.DeleteWallet:
