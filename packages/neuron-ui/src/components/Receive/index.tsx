import React from 'react'
import styled from 'styled-components'
import { OverlayTrigger, Tooltip, Container, Card } from 'react-bootstrap'
import QRCode from 'qrcode.react'
import { useTranslation } from 'react-i18next'

declare global {
  interface Window {
    clipboard: any
  }
}

const QRCodePanel = styled.div`
  margin-top: 30px;
  text-align: center;
`

const Address = styled.div`
  color: black;
  margin-top: 50px;
  text-align: center;
`

const Receive = () => {
  const [t] = useTranslation()
  const address: string = '0x0da2fe99fe549e082d4ed483c2e968a89ea8d11aabf5d79e5cbf06522de6e674'
  return (
<<<<<<< HEAD
    <Container>
      <Card>
        <Card.Header>
          <h2>Receive</h2>
        </Card.Header>
        <Card.Body>
          <QRCodePanel>
            <QRCode value={address} size={256} />
          </QRCodePanel>
          <OverlayTrigger placement="bottom" overlay={<Tooltip id="address-tooltip">Click to copy</Tooltip>}>
            <Address onClick={() => window.clipboard.writeText(address)}>{address}</Address>
          </OverlayTrigger>
        </Card.Body>
      </Card>
    </Container>
=======
    <ReceivePanel>
      <h1>{t('Receive')}</h1>
      <QRCodePanel>
        <QRCode value={address} />
      </QRCodePanel>
      <OverlayTrigger placement="bottom" overlay={<Tooltip id="address-tooltip">{t('Click to copy')}</Tooltip>}>
        <Address onClick={() => window.clipboard.writeText(address)}>{address}</Address>
      </OverlayTrigger>
    </ReceivePanel>
>>>>>>> ecca105c
  )
}

export default Receive<|MERGE_RESOLUTION|>--- conflicted
+++ resolved
@@ -25,33 +25,21 @@
   const [t] = useTranslation()
   const address: string = '0x0da2fe99fe549e082d4ed483c2e968a89ea8d11aabf5d79e5cbf06522de6e674'
   return (
-<<<<<<< HEAD
     <Container>
       <Card>
         <Card.Header>
-          <h2>Receive</h2>
+          <h2>{t('Receive')}</h2>
         </Card.Header>
         <Card.Body>
           <QRCodePanel>
             <QRCode value={address} size={256} />
           </QRCodePanel>
-          <OverlayTrigger placement="bottom" overlay={<Tooltip id="address-tooltip">Click to copy</Tooltip>}>
+          <OverlayTrigger placement="bottom" overlay={<Tooltip id="address-tooltip">{t('Click to copy')}</Tooltip>}>
             <Address onClick={() => window.clipboard.writeText(address)}>{address}</Address>
           </OverlayTrigger>
         </Card.Body>
       </Card>
     </Container>
-=======
-    <ReceivePanel>
-      <h1>{t('Receive')}</h1>
-      <QRCodePanel>
-        <QRCode value={address} />
-      </QRCodePanel>
-      <OverlayTrigger placement="bottom" overlay={<Tooltip id="address-tooltip">{t('Click to copy')}</Tooltip>}>
-        <Address onClick={() => window.clipboard.writeText(address)}>{address}</Address>
-      </OverlayTrigger>
-    </ReceivePanel>
->>>>>>> ecca105c
   )
 }
 
