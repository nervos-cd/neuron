import React, { useState } from 'react'
import styled from 'styled-components'
import { Container, Card, OverlayTrigger, Tooltip, Modal, Form } from 'react-bootstrap'
import QRCode from 'qrcode.react'
import { Copy } from 'grommet-icons'
import { useTranslation } from 'react-i18next'

declare global {
  interface Window {
    clipboard: any
  }
}

const AddressPanel = styled.div`
  dispaly: flex;
  display: -webkit-flex; /* Safari */
  flex-direction: row;
  margin: 10px 0 0 0;
`

const CopyImage = styled(Copy)`
  width: 15px;
  height: 25px;
  padding-top: 10px;
  margin-left: 10px;
`

const QRCodePanel = styled.div`
  width: 300px;
  margin: 50px 0 0 30px;
`

const QRCodeModal = styled.div`
  text-align: center;
`

const Receive = ({ address }: { address: string }) => {
  const [t] = useTranslation()
  const [showLargeQRCode, setShowLargeQRCode] = useState(false)
  const generateNewAddress = () => {
    // TODO: generate new address
    return '0x0da2fe99fe549e082d4ed483c2e968a89ea8d11aabf5d79e5cbf06522de6e674'
  }

  const accountAddress = address === undefined ? generateNewAddress() : address
  const copyAddress = () => {
    window.clipboard.writeText(accountAddress)
  }

  return (
    <Container>
      <Card>
        <Card.Header>
          <h2>{t('siderbar.receive')}</h2>
        </Card.Header>
        <Card.Body>
          <Form.Group>
            <Form.Label>{t('Address')}</Form.Label>
            <AddressPanel>
              <OverlayTrigger placement="bottom" overlay={<Tooltip id="address-tooltip">{t('Copy address')}</Tooltip>}>
                <Form.Control readOnly type="text" placeholder={accountAddress} onClick={() => copyAddress()} />
              </OverlayTrigger>
              <OverlayTrigger placement="bottom" overlay={<Tooltip id="address-tooltip">{t('Copy address')}</Tooltip>}>
                <CopyImage onClick={() => copyAddress()} />
              </OverlayTrigger>
            </AddressPanel>
          </Form.Group>
          <QRCodePanel onClick={() => setShowLargeQRCode(true)}>
            <QRCode value={accountAddress} size={256} />
          </QRCodePanel>
<<<<<<< HEAD
          <Modal centered show={showLargeQRCode} onHide={() => setShowLargeQRCode(false)}>
            <Modal.Header closeButton>
              <Modal.Title id="contained-modal-title-vcenter">{t('Address QRCode')}</Modal.Title>
            </Modal.Header>
            <Modal.Body>
              <QRCodeModal>
                <QRCode value={accountAddress} size={400} />
              </QRCodeModal>
            </Modal.Body>
          </Modal>
=======
          <OverlayTrigger placement="bottom" overlay={<Tooltip id="address-tooltip">{t('Common.ClickCopy')}</Tooltip>}>
            <Address onClick={() => window.clipboard.writeText(address)}>{address}</Address>
          </OverlayTrigger>
>>>>>>> 8a72e6a7
        </Card.Body>
      </Card>
    </Container>
  )
}

export default Receive<|MERGE_RESOLUTION|>--- conflicted
+++ resolved
@@ -68,7 +68,7 @@
           <QRCodePanel onClick={() => setShowLargeQRCode(true)}>
             <QRCode value={accountAddress} size={256} />
           </QRCodePanel>
-<<<<<<< HEAD
+
           <Modal centered show={showLargeQRCode} onHide={() => setShowLargeQRCode(false)}>
             <Modal.Header closeButton>
               <Modal.Title id="contained-modal-title-vcenter">{t('Address QRCode')}</Modal.Title>
@@ -79,11 +79,6 @@
               </QRCodeModal>
             </Modal.Body>
           </Modal>
-=======
-          <OverlayTrigger placement="bottom" overlay={<Tooltip id="address-tooltip">{t('Common.ClickCopy')}</Tooltip>}>
-            <Address onClick={() => window.clipboard.writeText(address)}>{address}</Address>
-          </OverlayTrigger>
->>>>>>> 8a72e6a7
         </Card.Body>
       </Card>
     </Container>
