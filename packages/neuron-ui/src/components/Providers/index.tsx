import React, { useState, useContext, useReducer } from 'react'
import ChainContext, { initChain, ICell } from '../../contexts/chain'
import WalletContext from '../../contexts/wallet'

import ModalContext, { initModal, modalReducer, MODAL_ACTION_TYPES } from '../../contexts/modal'
import SettingsContext, { initSettings } from '../../contexts/settings'

import { ipcRenderer } from '../../utils/ipc'
import { IPCChannel } from '../../utils/const'

const withProviders = (Comp: React.ComponentType) => (props: React.Props<any>) => {
  const [chain, setChain] = useState(initChain)
  const wallet = useContext(WalletContext)
  const [settings] = useState(initSettings)
  const [modal, dispatch] = useReducer(modalReducer, initModal)

  const modalValue = {
    ...modal,
    actions: {
      hideModal: () => {
        dispatch({ type: MODAL_ACTION_TYPES.HIDE })
      },
      showModal: (ui: any) => {
        dispatch({ type: MODAL_ACTION_TYPES.SHOW, value: ui })
      },
    },
  }

<<<<<<< HEAD
  ipcRenderer.on('ASW', (_e: any, args: { status: number; result: any }) => {
    console.log(args.result)
  })

  ipcRenderer.on(IPC_CHANNEL.SEND_CAPACITY, (_e: any, args: { status: number; msg: string }) => {
=======
  ipcRenderer.on(IPCChannel.SendCapacity, (_e: any, args: { status: number; msg: string }) => {
>>>>>>> d6d6fb17
    console.debug(args.msg)
  })

  ipcRenderer.on(IPCChannel.GetCellsByTypeHash, (_e: Event, args: { status: number; result: ICell[] }) => {
    // TODO:
    if (args.status) {
      setChain({ ...chain, cells: args.result })
    }
  })
  return (
    <ModalContext.Provider value={modalValue}>
      <SettingsContext.Provider value={settings}>
        <ChainContext.Provider value={chain}>
          <WalletContext.Provider value={wallet}>
            <Comp {...props} />
          </WalletContext.Provider>
        </ChainContext.Provider>
      </SettingsContext.Provider>
    </ModalContext.Provider>
  )
}

export default withProviders<|MERGE_RESOLUTION|>--- conflicted
+++ resolved
@@ -1,18 +1,28 @@
-import React, { useState, useContext, useReducer } from 'react'
+import React, { useState, useEffect, useReducer } from 'react'
 import ChainContext, { initChain, ICell } from '../../contexts/chain'
-import WalletContext from '../../contexts/wallet'
+import WalletContext, { initWallet } from '../../contexts/wallet'
 
-import ModalContext, { initModal, modalReducer, MODAL_ACTION_TYPES } from '../../contexts/modal'
+import ModalContext, {
+  initModal,
+  modalReducer,
+  MODAL_ACTION_TYPES,
+} from '../../contexts/modal'
 import SettingsContext, { initSettings } from '../../contexts/settings'
 
-import { ipcRenderer } from '../../utils/ipc'
+import ipc, { ipcRenderer } from '../../utils/ipc'
 import { IPCChannel } from '../../utils/const'
 
-const withProviders = (Comp: React.ComponentType) => (props: React.Props<any>) => {
+const withProviders = (Comp: React.ComponentType) => (
+  props: React.Props<any>,
+) => {
   const [chain, setChain] = useState(initChain)
-  const wallet = useContext(WalletContext)
+  const [wallet, setWallet] = useState(initWallet)
   const [settings] = useState(initSettings)
   const [modal, dispatch] = useReducer(modalReducer, initModal)
+
+  useEffect(() => {
+    ipc.asw()
+  }, [])
 
   const modalValue = {
     ...modal,
@@ -26,24 +36,26 @@
     },
   }
 
-<<<<<<< HEAD
   ipcRenderer.on('ASW', (_e: any, args: { status: number; result: any }) => {
-    console.log(args.result)
+    setWallet({ ...wallet, name: 'asw', wallet: args.result })
   })
 
-  ipcRenderer.on(IPC_CHANNEL.SEND_CAPACITY, (_e: any, args: { status: number; msg: string }) => {
-=======
-  ipcRenderer.on(IPCChannel.SendCapacity, (_e: any, args: { status: number; msg: string }) => {
->>>>>>> d6d6fb17
-    console.debug(args.msg)
-  })
+  ipcRenderer.on(
+    IPCChannel.SendCapacity,
+    (_e: any, args: { status: number; msg: string }) => {
+      console.debug(args.msg)
+    },
+  )
 
-  ipcRenderer.on(IPCChannel.GetCellsByTypeHash, (_e: Event, args: { status: number; result: ICell[] }) => {
-    // TODO:
-    if (args.status) {
-      setChain({ ...chain, cells: args.result })
-    }
-  })
+  ipcRenderer.on(
+    IPCChannel.GetCellsByTypeHash,
+    (_e: Event, args: { status: number; result: ICell[] }) => {
+      // TODO:
+      if (args.status) {
+        setChain({ ...chain, cells: args.result })
+      }
+    },
+  )
   return (
     <ModalContext.Provider value={modalValue}>
       <SettingsContext.Provider value={settings}>
