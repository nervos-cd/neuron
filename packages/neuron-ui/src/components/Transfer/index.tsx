--- conflicted
+++ resolved
@@ -9,16 +9,6 @@
   flex-direction: column;
 `
 
-<<<<<<< HEAD
-enum TransferActionTypes {
-  Address,
-  Capacity,
-  Submit,
-}
-
-interface ITransfer {
-  address: string
-=======
 const InputDiv = styled.div`
   div {
     margin-top: 20px;
@@ -52,28 +42,23 @@
   }
 `
 
-enum TRANSFER_ACTION_TYPES {
-  ADDR,
-  CAPACITY,
-  SUBMIT,
+enum TransferActionTypes {
+  Address,
+  Capacity,
+  Submit,
 }
 
 interface Transfer {
-  addr: string
->>>>>>> c96ac42e
+  address: string
   capacity: number
   fee: number
   submitting: boolean
 }
 
-<<<<<<< HEAD
 const reducer = (
-  state: ITransfer,
+  state: Transfer,
   action: { type: TransferActionTypes; value?: any },
 ) => {
-=======
-const reducer = (state: Transfer, action: { type: TRANSFER_ACTION_TYPES; value?: any }) => {
->>>>>>> c96ac42e
   switch (action.type) {
     case TransferActionTypes.Address: {
       return { ...state, address: action.value }
@@ -90,13 +75,8 @@
   }
 }
 
-<<<<<<< HEAD
-const initState: ITransfer = {
+const initState: Transfer = {
   address: '',
-=======
-const initState: Transfer = {
-  addr: '',
->>>>>>> c96ac42e
   capacity: 0,
   fee: 0,
   submitting: false,
@@ -128,30 +108,15 @@
   return (
     <TransferPanel>
       <h1>Send</h1>
-<<<<<<< HEAD
-      <input
-        type="text"
-        value={state.address || ''}
-        onChange={handleAction(TransferActionTypes.Address)}
-      />
-      <input
-        type="number"
-        value={state.capacity || 0}
-        onChange={handleAction(TransferActionTypes.Capacity)}
-      />
-      <button type="submit" onClick={handleAction(TransferActionTypes.Submit)}>
-        Submit
-      </button>
-=======
       <div>From: your current wallet address</div>
       <InputDiv>
         <div>To: </div>
         <input
           type="text"
-          defaultValue={state.addr || ''}
+          defaultValue={state.address || ''}
           placeholder="eg: 0x0da2fe99fe549e082d4ed483c2e968a89ea8d11aabf5d79e5cbf06522de6e674"
           onChange={() => {
-            handleAction(TRANSFER_ACTION_TYPES.ADDR)
+            handleAction(TransferActionTypes.Address)
           }}
         />
       </InputDiv>
@@ -162,7 +127,7 @@
           defaultValue={state.capacity || ''}
           placeholder="eg: 100"
           onChange={() => {
-            handleAction(TRANSFER_ACTION_TYPES.CAPACITY)
+            handleAction(TransferActionTypes.Capacity)
           }}
         />
       </InputDiv>
@@ -179,10 +144,9 @@
           }}
         />
       </RangeLayout>
-      <SendButton type="submit" onClick={handleAction(TRANSFER_ACTION_TYPES.SUBMIT)}>
+      <SendButton type="submit" onClick={handleAction(TransferActionTypes.Submit)}>
         Send
       </SendButton>
->>>>>>> c96ac42e
     </TransferPanel>
   )
 }
