--- conflicted
+++ resolved
@@ -13,13 +13,8 @@
 import Notification from '../../containers/Notification'
 import Sidebar from '../../containers/Sidebar'
 import Header from '../../containers/Header'
-<<<<<<< HEAD
-import CurrentWallet from '../CurrentWallet'
+import WalletDetail from '../WalletDetail'
 import Send from '../Transfer'
-=======
-import WalletDetail from '../WalletDetail'
-import Send from '../Send'
->>>>>>> 8c4729f0
 import Receive from '../Receive'
 import History from '../History'
 import Addresses from '../Addresses'
