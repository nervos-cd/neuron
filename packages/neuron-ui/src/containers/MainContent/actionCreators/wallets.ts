--- conflicted
+++ resolved
@@ -48,17 +48,12 @@
       payload: id,
     }
   },
-<<<<<<< HEAD
   importWallet: (isKeystore: boolean, params: typeof initState.tempWallet) => {
     if (isKeystore) {
-      wallets(WalletsMethod.ImportKeystore, params)
+      walletsCall.importKeystore(params)
     } else {
-      wallets(WalletsMethod.ImportMnemonic, params)
+      walletsCall.importMnemonic(params)
     }
-=======
-  importWallet: (params: typeof initState.tempWallet) => {
-    walletsCall.import(params)
->>>>>>> ffe5f933
     return {
       type: MainActions.Wallet,
     }
