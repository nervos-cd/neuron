<<<<<<< HEAD
import { createWallet, importWallet, exportWallet, setNetwork } from '../../services/UILayer'
=======
import {
  createWallet,
  deleteWallet,
  importWallet,
  exportWallet,
  setNetwork,
  sendCapacity,
  TransferItem,
} from '../../services/UILayer'
>>>>>>> 8ad5023f
import { Network } from '../../contexts/Chain'
import { defaultNetworks } from '../../contexts/Settings'
import { saveNetworks, loadNetworks } from '../../utils/localStorage'
import { Routes, CapacityUnit, Message } from '../../utils/const'
import { verifyAddress } from '../../utils/validators'

const Testnet = defaultNetworks[0].name

export enum MainActions {
  UpdateTempWallet,
  CreateWallet,
  DeleteWallet,
  ImportWallet,
  ExportWallet,
  GetTransactions,
  SetPage,
  SetNetwork,
  UpdateNetworkEditor,
  SaveNetworks,
  DeleteNetwork,
  ErrorMessage,
  SetDialog,
  AddItemInTransfer,
  RemoveItemInTransfer,
  UpdateItemInTransfer,
  UpdateTransfer,
  UpdatePassword,
}
export const initState = {
  tempWallet: {
    name: '',
    password: '',
    mnemonic: '',
  },
  transfer: {
    items: [
      {
        address: '',
        capacity: '',
        unit: CapacityUnit.CKB,
      },
    ],
    submitting: false,
  },
  networkEditor: {
    name: '',
    remote: '',
  },
  errorMsgs: {
    networks: '',
    transfer: '',
  },
  password: '',
  dialog: {
    open: false,
  } as { open: boolean; [index: string]: any },
}
export type InitState = typeof initState
export const actionCreators = {
  createWallet: (wallet: typeof initState.tempWallet) => {
    createWallet(wallet)
    return {
      type: MainActions.CreateWallet,
    }
  },
  importWallet: (wallet: typeof initState.tempWallet) => {
    importWallet(wallet)
    return {
      type: MainActions.ImportWallet,
    }
  },
  exportWallet: () => {
    exportWallet()
    return {
      type: MainActions.ExportWallet,
    }
  },
  setNetwork: (network: Network) => {
    setNetwork(network)
    return {
      type: MainActions.SetNetwork,
      payload: network,
    }
  },
  saveNetworks: (idx: number, networks: Network[], editorNetwork: Network, navTo: (path: string) => void) => {
    if (!editorNetwork.name) {
      return {
        type: MainActions.ErrorMessage,
        payload: {
          networks: Message.NameIsRequired,
        },
      }
    }
    if (editorNetwork.name.length > 28) {
      return {
        type: MainActions.ErrorMessage,
        payload: {
          networks: Message.NameShouldBeLessThanOrEqualTo28Characters,
        },
      }
    }
    if (!editorNetwork.remote) {
      return {
        type: MainActions.ErrorMessage,
        payload: {
          networks: Message.URLIsRequired,
        },
      }
    }
    const ns = [...networks]

    if (idx === -1) {
      // create
      if (ns.map(n => n.name).indexOf(editorNetwork.name) > -1) {
        // exist
        return {
          type: MainActions.ErrorMessage,
          payload: {
            networks: Message.NetworkNameExist,
          },
        }
      }
      ns.push(editorNetwork)
    } else {
      // edit
      ns[idx] = editorNetwork
    }

    // temp solution, better to remove
    saveNetworks(ns)
    window.dispatchEvent(new Event('NetworksUpdate'))
    navTo(Routes.SettingsNetworks)
    return {
      type: MainActions.SaveNetworks,
      payload: ns,
    }
  },

  deleteNetwork: (name: string) => {
    if (name === Testnet) {
      return {
        type: MainActions.ErrorMessage,
        payload: {
          networks: `${Testnet} is unremovable`,
        },
      }
    }
    const networks = loadNetworks()
    const newNetworks = networks.filter((n: Network) => n.name !== name)
    saveNetworks(newNetworks)
    window.dispatchEvent(new Event('NetworksUpdate'))
    return {
      type: MainActions.SetDialog,
      payload: {
        open: false,
      },
    }
  },

  submitTransfer: (items: TransferItem[]) => {
    // TODO: verification
    const errorAction = {
      type: MainActions.ErrorMessage,
      payload: {
        transfer: Message.AtLeastOneAddressNeeded as string,
      },
    }
    if (!items.length || !items[0].address) {
      return errorAction
    }
    const invalid = items.some(
      (item): boolean => {
        if (!verifyAddress(item.address)) {
          errorAction.payload.transfer = Message.InvalidAddress
          return true
        }
        if (+item.capacity < 0) {
          errorAction.payload.transfer = Message.InvalidCapacity
          return true
        }
        return false
      },
    )
    if (invalid) {
      return errorAction
    }
    return {
      type: MainActions.SetDialog,
      payload: {
        open: true,
        items,
      },
    }
  },

  confirmTransfer: ({ items, password }: { items: TransferItem[]; password: string }) => {
    const response = sendCapacity(items, password)
    if (response && response[0]) {
      if (response[0].status) {
        return {
          type: MainActions.UpdateTransfer,
          payload: {
            submitting: false,
          },
        }
      }
      return {
        type: MainActions.ErrorMessage,
        payload: {
          transfer: response[0].msg,
        },
      }
    }
    throw new Error('No Response')
  },
}
export const reducer = (state: typeof initState, action: { type: MainActions; payload: any }) => {
  switch (action.type) {
    // wallet
    case MainActions.UpdateTempWallet: {
      return {
        ...state,
        tempWallet: {
          ...state.tempWallet,
          ...action.payload,
        },
      }
    }
    // network
    case MainActions.UpdateNetworkEditor: {
      return {
        ...state,
        networkEditor: {
          ...state.networkEditor,
          ...action.payload,
        },
      }
    }
    case MainActions.DeleteNetwork: {
      return {
        ...state,
        networkEditor: {
          ...state.networkEditor,
          ...action.payload,
        },
      }
    }
    // transfer
    case MainActions.AddItemInTransfer: {
      return {
        ...state,
        errorMsgs: {
          ...state.errorMsgs,
          transfer: '',
        },
        transfer: {
          items: [
            ...state.transfer.items,
            {
              address: '',
              capacity: '',
              unit: CapacityUnit.CKB,
            },
          ],
          submitting: false,
        },
      }
    }
    case MainActions.RemoveItemInTransfer: {
      return {
        ...state,
        errorMsgs: {
          ...state.errorMsgs,
          transfer: '',
        },
        transfer: {
          items: [...state.transfer.items].splice(action.payload),
          submitting: false,
        },
      }
    }
    case MainActions.UpdateItemInTransfer: {
      const items = [...state.transfer.items]
      items[action.payload.idx] = {
        ...items[action.payload.idx],
        ...action.payload.item,
      }
      return {
        ...state,
        errorMsgs: {
          ...state.errorMsgs,
          transfer: '',
        },
        transfer: {
          items,
        },
      }
    }
    case MainActions.UpdateTransfer: {
      return {
        ...state,
        errorMsgs: {
          ...state.errorMsgs,
          transfer: '',
        },
        transfer: {
          ...state.transfer,
          submitting: false,
          ...action.payload,
        },
      }
    }
    case MainActions.UpdatePassword: {
      return {
        ...state,
        password: action.payload,
      }
    }
    case MainActions.ErrorMessage: {
      return {
        ...state,
        errorMsgs: {
          ...state.errorMsgs,
          ...action.payload,
        },
        transfer: {
          ...state.transfer,
          submitting: action.payload.transfer ? false : state.transfer.submitting,
        },
      }
    }
    case MainActions.SetDialog: {
      return {
        ...state,
        dialog: action.payload,
      }
    }
    default: {
      return state
    }
  }
}

export type MainActionCreators = typeof actionCreators
export type MainDispatch = React.Dispatch<{ type: MainActions; payload?: any }><|MERGE_RESOLUTION|>--- conflicted
+++ resolved
@@ -1,16 +1,11 @@
-<<<<<<< HEAD
-import { createWallet, importWallet, exportWallet, setNetwork } from '../../services/UILayer'
-=======
 import {
   createWallet,
-  deleteWallet,
   importWallet,
   exportWallet,
   setNetwork,
   sendCapacity,
   TransferItem,
 } from '../../services/UILayer'
->>>>>>> 8ad5023f
 import { Network } from '../../contexts/Chain'
 import { defaultNetworks } from '../../contexts/Settings'
 import { saveNetworks, loadNetworks } from '../../utils/localStorage'
