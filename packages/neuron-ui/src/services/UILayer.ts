import { Network } from '../contexts/Chain'

import { Channel, CapacityUnit } from '../utils/const'
import SyntheticEventEmitter from '../utils/SyntheticEventEmitter'
import instantiateMethodCall from '../utils/instantiateMethodCall'

declare global {
  interface Window {
    require: any
    bridge: any
  }
}
export enum WalletsMethod {
  Index = 'index',
  Create = 'create',
  Import = 'import',
  Update = 'update',
  Delete = 'delete',
  Export = 'export',
  Active = 'active',
  SetActive = 'setActive',
  Backup = 'backup',
}

export enum NetworksMethod {
  Index = 'index',
  Show = 'show',
  Create = 'create',
<<<<<<< HEAD
  ImportMnemonic = 'importMnemonic',
  ImportKeystore = 'importKeystore',
=======
>>>>>>> ffe5f933
  Update = 'update',
  Delete = 'delete',
  Active = 'active',
  SetActive = 'setActive',
}

export enum TransactionsMethod {
  Index = 'index',
  Show = 'show',
}

export interface TransferItem {
  address: string
  capacity: string
  unit: CapacityUnit
}
export interface GetTransactionsParams {
  pageNo: number
  pageSize: number
  addresses: string[]
}

const UILayer = (() => {
  if (window.bridge) {
    return new SyntheticEventEmitter(window.bridge.ipcRenderer)
  }
  return {
    send: (channel: string, ...msg: any[]) => {
      console.warn(`Message: ${msg} to channel ${channel} failed due to Electron not loaded`)
    },
    sendSync: (channel: string, ...msg: any[]) => {
      console.warn(`Message: ${msg} to channel ${channel} failed due to Electron not loaded`)
    },
    on: (channel: string, cb: Function) => {
      console.warn(`Channel ${channel} and Function ${cb.toString()} failed due to Electron not loaded`)
    },
    once: (channel: string, cb: Function) => {
      console.warn(`Channel ${channel} and Function ${cb.toString()} failed due to Electron not loaded`)
    },
    removeAllListeners: (channel?: string) => {
      console.warn(`Channel ${channel} cannot removed due to Electron not loaded`)
    },
    addEventListener: (event: string, cb: EventListenerOrEventListenerObject) => window.addEventListener(event, cb),
  }
})()

export const sendCapacity = (items: TransferItem[], password: string) => {
  return UILayer.sendSync(Channel.SendCapacity, {
    items,
    password,
  })
}

export const checkPassword = (walletID: string, password: string, handleResult: any) => {
  UILayer.on(Channel.CheckWalletPassword, (_e: any, args: Response<string>) => {
    handleResult(args)
  })
  UILayer.send(Channel.CheckWalletPassword, {
    walletID,
    password,
  })
}

export const networks = (method: NetworksMethod, params: string | Network) => {
  UILayer.send(Channel.Networks, method, params)
}
export const networksCall = instantiateMethodCall(networks) as {
  index: () => void
  show: (id: string) => void
  create: (network: Network) => void
  update: (network: Network) => void
  delete: (id: string) => void
  active: () => void
  setActive: (id: string) => void
}

export const transactions = (method: TransactionsMethod, params: string | GetTransactionsParams) => {
  UILayer.send(Channel.Transactions, method, params)
}

export const transactionsCall = instantiateMethodCall(transactions) as {
  index: (params: GetTransactionsParams) => void
  show: (hash: string) => void
}

export const wallets = (
  method: WalletsMethod,
  params:
    | undefined
    | string
    | { name: string; password: string }
    | { keystore: string; password: string }
    | { mnemonic: string; password: string }
    | { id: string; password: string }
    | { id: string; name?: string; password: string; newPassword?: string },
) => {
  UILayer.send(Channel.Wallets, method, params)
}

export const walletsCall = instantiateMethodCall(wallets) as {
  index: () => void
  create: (params: { mnemonic: string; password: string }) => void
  import: (params: { keystore: string; password: string }) => void
  update: (params: { id: string; name?: string; password: string; newPassword?: string }) => void
  delete: (params: { id: string; password: string }) => void
  export: (id: string) => void
  active: () => void
  setActive: (id: string) => void
  backup: (id: string) => void
}

export default UILayer<|MERGE_RESOLUTION|>--- conflicted
+++ resolved
@@ -13,7 +13,8 @@
 export enum WalletsMethod {
   Index = 'index',
   Create = 'create',
-  Import = 'import',
+  ImportMnemonic = 'importMnemonic',
+  ImportKeystore = 'importKeystore',
   Update = 'update',
   Delete = 'delete',
   Export = 'export',
@@ -26,11 +27,6 @@
   Index = 'index',
   Show = 'show',
   Create = 'create',
-<<<<<<< HEAD
-  ImportMnemonic = 'importMnemonic',
-  ImportKeystore = 'importKeystore',
-=======
->>>>>>> ffe5f933
   Update = 'update',
   Delete = 'delete',
   Active = 'active',
@@ -133,7 +129,8 @@
 export const walletsCall = instantiateMethodCall(wallets) as {
   index: () => void
   create: (params: { mnemonic: string; password: string }) => void
-  import: (params: { keystore: string; password: string }) => void
+  importKeystore: (params: { name: string; keystore: string; password: string }) => void
+  importMnemonic: (params: { name: string; mnemonic: string; password: string }) => void
   update: (params: { id: string; name?: string; password: string; newPassword?: string }) => void
   delete: (params: { id: string; password: string }) => void
   export: (id: string) => void
