--- conflicted
+++ resolved
@@ -6,27 +6,12 @@
 import env from '../env'
 
 import windowManage from '../utils/windowManage'
-<<<<<<< HEAD
-=======
 import NetworksMethod from '../controllers/networks/methods'
->>>>>>> 27067d35
 import { Channel, ResponseCode } from '../utils/const'
 import i18n from '../utils/i18n'
 
 import { Validate, Required } from '../decorators'
 import nodeService from '../startup/nodeService'
-
-export enum NetworksMethod {
-  GetAll = 'getAll',
-  Get = 'get',
-  Create = 'create',
-  Update = 'update',
-  Delete = 'delete',
-  Activate = 'activate',
-  ActiveId = 'activeId',
-  Clear = 'clear',
-  Status = 'status',
-}
 
 export type NetworkID = string
 export type NetworkName = string
