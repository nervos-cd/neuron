--- conflicted
+++ resolved
@@ -30,11 +30,8 @@
   id: NetworkID
 }
 
-<<<<<<< HEAD
-=======
 export const networkSwitchSubject = new BehaviorSubject<undefined | NetworkWithID>(undefined)
 
->>>>>>> ea3bde43
 export default class NetworksService extends Store {
   constructor() {
     super('networks', 'index.json', JSON.stringify(env.presetNetwors))
