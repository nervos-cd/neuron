import { getConnection } from 'typeorm'
import CellsService, { Cell, OutPoint, Script } from './cells'
import InputEntity from '../entities/Input'
import OutputEntity from '../entities/Output'
import TransactionEntity from '../entities/Transaction'
import { getHistoryTransactions } from '../mock_rpc'
import ckbCore from '../core'

export interface Input {
  previousOutput: OutPoint
  args: string[]
  validSince?: number
  capacity?: string | null
  lockHash?: string | null
}

export interface Witness {
  data: string[]
}

export interface Transaction {
  hash: string
  version: number
  deps?: OutPoint[]
  inputs?: Input[]
  outputs?: Cell[]
  timestamp?: string
  value?: string
  blockNumber?: string
  blockHash?: string
  witnesses?: Witness[]
  type?: string
}

export interface TransactionsByAddressesParam {
  pageNo: number
  pageSize: number
  addresses: string[]
}

export interface TransactionsByLockHashesParam {
  pageNo: number
  pageSize: number
  lockHashes: string[]
}

export interface TransactionsByPubkeysParams {
  pageNo: number
  pageSize: number
  pubkeys: string[]
}

export interface PaginationResult<T = any> {
  totalCount: number
  items: T[]
}

export interface TargetOutput {
  address: string
  capacity: string
}

enum TxSaveType {
  Sent = 'sent',
  Fetch = 'fetch',
}

enum OutputStatus {
  Sent = 'sent',
  Live = 'live',
  Pending = 'pending',
  Dead = 'dead',
}

/* eslint @typescript-eslint/no-unused-vars: "warn" */
/* eslint no-await-in-loop: "off" */
/* eslint no-restricted-syntax: "off" */
export default class TransactionsService {
  public static getAll = async (params: TransactionsByLockHashesParam): Promise<PaginationResult<Transaction>> => {
    const skip = (params.pageNo - 1) * params.pageSize

    const query = getConnection()
      .getRepository(TransactionEntity)
      .createQueryBuilder('tx')
      .leftJoinAndSelect('tx.inputs', 'input')
      .leftJoinAndSelect('tx.outputs', 'output')
      .where('input.lockHash in (:...lockHashes) OR output.lockHash in (:...lockHashes)', {
        lockHashes: params.lockHashes,
      })

    const totalCount: number = await query.getCount()

    const transactions: TransactionEntity[] = await query
      .skip(skip)
      .take(params.pageSize)
      .getMany()

    const txs: Transaction[] = transactions!.map(tx => {
      const outputCapacities: bigint = tx.outputs
        .filter(o => params.lockHashes.includes(o.lockHash))
        .map(o => BigInt(o.capacity))
        .reduce((result, c) => result + c, BigInt(0))
      const inputCapacities: bigint = tx.inputs
        .filter(i => {
          if (i.lockHash) {
            return params.lockHashes.includes(i.lockHash)
          }
          return false
        })
        .map(i => BigInt(i.capacity))
        .reduce((result, c) => result + c, BigInt(0))
      const value: bigint = outputCapacities - inputCapacities
      return {
        timestamp: tx.timestamp,
        value: value.toString(),
        hash: tx.hash,
        version: tx.version,
        type: value > BigInt(0) ? 'receive' : 'send',
      }
    })

    return {
      totalCount: totalCount || 0,
      items: txs,
    }
  }

  public static getAllByAddresses = async (
    params: TransactionsByAddressesParam,
  ): Promise<PaginationResult<Transaction>> => {
    const lockHashes: string[] = await Promise.all(
      params.addresses.map(async addr => {
        const lockHash: string = await TransactionsService.addressToLockHash(addr)
        return lockHash
      }),
    )

    return TransactionsService.getAll({
      pageNo: params.pageNo,
      pageSize: params.pageSize,
      lockHashes,
    })
  }

  public static getAllByPubkeys = async (
    params: TransactionsByPubkeysParams,
  ): Promise<PaginationResult<Transaction>> => {
    const lockHashes: string[] = await Promise.all(
      params.pubkeys.map(async pubkey => {
        const addr = ckbCore.utils.pubkeyToAddress(pubkey)
        const lockHash = await TransactionsService.addressToLockHash(addr)
        return lockHash
      }),
    )

    return TransactionsService.getAll({
      pageNo: params.pageNo,
      pageSize: params.pageSize,
      lockHashes,
    })
  }

  public static get = async (hash: string): Promise<Transaction | undefined> => {
    const tx = await getConnection()
      .getRepository(TransactionEntity)
      .findOne(hash, { relations: ['inputs', 'outputs'] })

    if (!tx) {
      return undefined
    }

    const transaction: Transaction = {
      ...tx,
      inputs: tx.inputs.map(i => {
        return {
          ...i,
          previousOutput: i.previousOutput(),
        }
      }),
      outputs: tx.outputs.map(o => {
        return {
          ...o,
          outPoint: o.outPoint(),
        }
      }),
    }

    return transaction
  }

  // check whether the address has history transactions
  public static hasTransactions = async (address: string): Promise<boolean> => {
    const blake160 = ckbCore.utils.parseAddress(address, ckbCore.utils.AddressPrefix.Testnet, 'hex') as string
    const contractInfo = await TransactionsService.contractInfo()

    const lock: Script = {
      binaryHash: contractInfo.binaryHash,
      args: [blake160],
    }
    const lockHash: string = TransactionsService.lockScriptToHash(lock)

    const output: OutputEntity | undefined = await getConnection()
      .getRepository(OutputEntity)
      .findOne({
        where: { lockHash },
      })

    if (output) {
      return true
    }
    return false
  }

<<<<<<< HEAD
  // when after sent:
  // 1. don't have before, output = sent, input = pending
  // 2. have before, do nothing
=======
  /* eslint no-await-in-loop: "off" */
  /* eslint no-restricted-syntax: "off" */
  // After the tx is sent:
  // 1. If the tx is not persisted before sending, output = sent, input = pending
  // 2. If the tx is already persisted before sending, do nothing
>>>>>>> 1aca4209
  public static saveWithSent = async (transaction: Transaction): Promise<TransactionEntity> => {
    const txEntity: TransactionEntity | undefined = await getConnection()
      .getRepository(TransactionEntity)
      .findOne(transaction.hash)

    if (txEntity) {
      // nothing to do if exists already
      return txEntity
    }
    return TransactionsService.create(transaction, OutputStatus.Sent, OutputStatus.Pending)
  }

  // After the tx is fetched:
  // 1. If the tx is not persisted before fetching, output = live, input = dead
  // 2. If the tx is already persisted before fetching, output = live, input = dead
  public static saveWithFetch = async (transaction: Transaction): Promise<TransactionEntity> => {
    const connection = getConnection()
    const txEntity: TransactionEntity | undefined = await connection
      .getRepository(TransactionEntity)
      .findOne(transaction.hash, { relations: ['inputs', 'outputs'] })

    if (txEntity) {
      // input -> previousOutput => dead
      // output => live
      const outputs: OutputEntity[] = await Promise.all(
        txEntity.outputs.map(async o => {
          const output = o
          output.status = OutputStatus.Live
          return output
        }),
      )

      const previousOutputsWithUndefined: Array<OutputEntity | undefined> = await Promise.all(
        txEntity.inputs.map(async input => {
          const outPoint: OutPoint = input.previousOutput()
          const outputEntity: OutputEntity | undefined = await connection.getRepository(OutputEntity).findOne({
            outPointHash: outPoint.hash,
            outPointIndex: outPoint.index,
          })
          if (outputEntity) {
            outputEntity.status = OutputStatus.Dead
          }
          return outputEntity
        }),
      )

      const previousOutputs: OutputEntity[] = previousOutputsWithUndefined.filter(o => !!o) as OutputEntity[]
      await connection.manager.save(outputs.concat(previousOutputs))

      return txEntity
    }

    return TransactionsService.create(transaction, OutputStatus.Live, OutputStatus.Dead)
  }

  // only create, check exist before this
  public static create = async (
    transaction: Transaction,
    outputStatus: OutputStatus,
    inputStatus: OutputStatus,
  ): Promise<TransactionEntity> => {
    const connection = getConnection()
    const tx = new TransactionEntity()
    tx.hash = transaction.hash
    tx.version = transaction.version
    tx.deps = transaction.deps!
    tx.timestamp = transaction.timestamp!
    tx.blockHash = transaction.blockHash!
    tx.blockNumber = transaction.blockNumber!
    tx.witnesses = transaction.witnesses!
    tx.inputs = []
    tx.outputs = []
    const inputs: InputEntity[] = []
    const previousOutputs: OutputEntity[] = []
    for (const i of transaction.inputs!) {
      const input = new InputEntity()
      input.outPointHash = i.previousOutput.hash
      input.outPointIndex = i.previousOutput.index
      input.args = i.args
      input.transaction = tx
      input.capacity = i.capacity || null
      input.lockHash = i.lockHash || null
      inputs.push(input)

      const previousOutput: OutputEntity | undefined = await connection.getRepository(OutputEntity).findOne({
        outPointHash: input.previousOutput().hash,
        outPointIndex: input.previousOutput().index,
      })
      if (previousOutput) {
        // update previousOutput status here
        previousOutput.status = inputStatus
        previousOutputs.push(previousOutput)
      }
    }

    const outputs: OutputEntity[] = await Promise.all(
      transaction.outputs!.map(async (o, index) => {
        const output = new OutputEntity()
        output.outPointHash = transaction.hash
        output.outPointIndex = index
        output.capacity = o.capacity
        output.data = o.data!
        output.lock = o.lock
        output.type = o.type!
        output.lockHash = o.lockHash!
        output.transaction = tx
        output.status = outputStatus
        return output
      }),
    )

    await connection.manager.save([tx, ...inputs, ...previousOutputs, ...outputs])
    return tx
  }

  // NO parallel
  public static loadTransactionsHistoryFromChain = async (lockHashes: string[]) => {
    // TODO: to => get_tip_block_number
    const to = 1000
    let currentFrom = 0
    let currentTo = to
    while (currentFrom <= to) {
      currentTo = Math.min(currentFrom + 100, to)
      const txs = await getHistoryTransactions(lockHashes, currentFrom.toString(), currentTo.toString())
      await TransactionsService.convertTransactions(txs)
      currentFrom = currentTo + 1
    }
  }

  // convert fetch transactions
  public static convertTransactions = async (transactions: Transaction[]): Promise<TransactionEntity[]> => {
    const txEntities: TransactionEntity[] = []

    transactions.forEach(async tx => {
      const txEntity = await TransactionsService.saveFetchTx(tx)
      txEntities.push(txEntity)
    })

    return txEntities
  }

  // update previousOutput's status to 'dead' if found
  // calculate output lockHash, input lockHash and capacity
  // when send a transaction, use TxSaveType.Sent
  // when fetch a transaction, use TxSaveType.Fetch
  public static convertTransactionAndSave = async (
    transaction: Transaction,
    saveType: TxSaveType,
  ): Promise<TransactionEntity> => {
    const tx: Transaction = transaction
    tx.outputs = tx.outputs!.map(o => {
      const output = o
      output.lockHash = TransactionsService.lockScriptToHash(output.lock!)
      return output
    })

    tx.inputs = await Promise.all(
      tx.inputs!.map(async i => {
        const input: Input = i
        const outputEntity: OutputEntity | undefined = await getConnection()
          .getRepository(OutputEntity)
          .findOne({
            outPointHash: i.previousOutput.hash,
            outPointIndex: i.previousOutput.index,
          })
        if (outputEntity) {
          input.capacity = outputEntity.capacity
          input.lockHash = outputEntity.lockHash
        }
        return input
      }),
    )
    let txEntity: TransactionEntity
    if (saveType === TxSaveType.Sent) {
      txEntity = await TransactionsService.saveWithSent(transaction)
    } else if (saveType === TxSaveType.Fetch) {
      txEntity = await TransactionsService.saveWithFetch(transaction)
    } else {
      throw new Error('Error TxSaveType!')
    }
    return txEntity
  }

  public static saveFetchTx = async (transaction: Transaction): Promise<TransactionEntity> => {
    const txEntity: TransactionEntity = await TransactionsService.convertTransactionAndSave(
      transaction,
      TxSaveType.Fetch,
    )
    return txEntity
  }

  // TODO: should call this after sent tx, not after generate tx
  public static saveSentTx = async (transaction: Transaction): Promise<TransactionEntity> => {
    const txEntity: TransactionEntity = await TransactionsService.convertTransactionAndSave(
      transaction,
      TxSaveType.Sent,
    )
    return txEntity
  }

  // system contract info
  public static contractInfo = async () => {
    const genesisHash: string = await ckbCore.rpc.getBlockHash(0)
    const genesisBlock = await ckbCore.rpc.getBlock(genesisHash)
    const systemScriptTx = genesisBlock.commitTransactions[0]
    const blake2b = ckbCore.utils.blake2b(32)
    // TODO: update data type when update SDK
    const systemScriptCell = systemScriptTx.outputs[0]
    blake2b.update(systemScriptCell.data)
    const binaryHash: string = blake2b.digest('hex')
    const outPoint: OutPoint = {
      hash: systemScriptTx.hash,
      index: 0,
    }
    return {
      binaryHash,
      outPoint,
    }
  }

  // lockHashes for each inputs
  public static generateTx = async (lockHashes: string[], targetOutputs: TargetOutput[], changeAddress: string) => {
    const { binaryHash, outPoint } = await TransactionsService.contractInfo()

    const needCapacities: bigint = targetOutputs
      .map(o => BigInt(o.capacity))
      .reduce((result, c) => result + c, BigInt(0))

    const { inputs, capacities } = await CellsService.gatherInputs(needCapacities.toString(), lockHashes)

    const outputs: Cell[] = targetOutputs.map(o => {
      const { capacity, address } = o

      const blake160: string = ckbCore.utils.parseAddress(address, ckbCore.utils.AddressPrefix.Testnet, 'hex') as string

      const output: Cell = {
        capacity,
        data: '0x',
        lock: {
          binaryHash,
          args: [blake160],
        },
      }

      return output
    })

    // change
    if (BigInt(capacities) > needCapacities) {
      const changeBlake160: string = ckbCore.utils.parseAddress(
        changeAddress,
        ckbCore.utils.AddressPrefix.Testnet,
        'hex',
      ) as string

      const output: Cell = {
        capacity: `${BigInt(capacities) - needCapacities}`,
        data: '0x',
        lock: {
          binaryHash,
          args: [changeBlake160],
        },
      }

      outputs.push(output)
    }

    return {
      version: 0,
      deps: [outPoint],
      inputs,
      outputs,
    }
  }

  // TODO: check this algorithm
  // use SDK lockScriptToHash
  public static lockScriptToHash = (lock: Script) => {
    const binaryHash: string = lock!.binaryHash!
    const args: Uint8Array[] = lock.args!.map(n => {
      return ckbCore.utils.hexToBytes(n)
    })
    const lockHash: string = ckbCore.utils.lockScriptToHash({
      binaryHash,
      args,
    })

    if (lockHash.startsWith('0x')) {
      return lockHash
    }

    return `0x${lockHash}`
  }

  public static addressToLockScript = async (address: string): Promise<Script> => {
    const blake160: string = ckbCore.utils.parseAddress(address, ckbCore.utils.AddressPrefix.Testnet, 'hex') as string
    const contractInfo = await TransactionsService.contractInfo()

    const lock: Script = {
      binaryHash: contractInfo.binaryHash,
      args: [blake160],
    }
    return lock
  }

  public static addressToLockHash = async (address: string): Promise<string> => {
    const lock: Script = await TransactionsService.addressToLockScript(address)
    const lockHash: string = await TransactionsService.lockScriptToHash(lock)

    return lockHash
  }
}<|MERGE_RESOLUTION|>--- conflicted
+++ resolved
@@ -211,17 +211,9 @@
     return false
   }
 
-<<<<<<< HEAD
-  // when after sent:
-  // 1. don't have before, output = sent, input = pending
-  // 2. have before, do nothing
-=======
-  /* eslint no-await-in-loop: "off" */
-  /* eslint no-restricted-syntax: "off" */
   // After the tx is sent:
   // 1. If the tx is not persisted before sending, output = sent, input = pending
   // 2. If the tx is already persisted before sending, do nothing
->>>>>>> 1aca4209
   public static saveWithSent = async (transaction: Transaction): Promise<TransactionEntity> => {
     const txEntity: TransactionEntity | undefined = await getConnection()
       .getRepository(TransactionEntity)
