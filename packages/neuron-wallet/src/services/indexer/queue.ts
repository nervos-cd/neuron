--- conflicted
+++ resolved
@@ -231,7 +231,7 @@
                 input.lock = previousOutput.lock
                 input.lockHash = LockUtils.lockScriptToHash(input.lock)
                 input.capacity = previousOutput.capacity
-<<<<<<< HEAD
+                input.inputIndex = inputIndex.toString()
                 if (
                   type === TxPointType.CreatedBy &&
                   previousOutput.type &&
@@ -255,9 +255,6 @@
                     output.daoData = transaction.outputsData![i]
                   }
                 }
-=======
-                input.inputIndex = inputIndex.toString()
->>>>>>> ee78853c
               }
             }
             const { blockHash } = transactionWithStatus.txStatus
