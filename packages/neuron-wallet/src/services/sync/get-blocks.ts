--- conflicted
+++ resolved
@@ -42,14 +42,9 @@
     const cachedPreviousTxs = new Map()
     for (const block of blocks) {
       logger.debug(`checking block #${block.header.number}, ${block.transactions.length} txs`)
-<<<<<<< HEAD
-      for (const tx of block.transactions) {
-        const checkTx = new CheckTx(tx, this.url, daoScriptHash)
-=======
       for (let i = 0; i < block.transactions.length; ++i) {
         const tx = block.transactions[i]
-        const checkTx = new CheckTx(tx, this.url)
->>>>>>> cb8cdc97
+        const checkTx = new CheckTx(tx, this.url, daoScriptHash)
         const addresses = await checkTx.check(lockHashes)
         if (addresses.length > 0) {
           if (i > 0) {
