import { v4 as uuid } from 'uuid'
import { debounceTime } from 'rxjs/operators'
import { AccountExtendedPublicKey, PathAndPrivateKey } from 'models/keys/key'
import Keystore from 'models/keys/keystore'
import Store from 'models/store'
import LockUtils from 'models/lock-utils'
import { TransactionWithoutHash, Input } from 'types/cell-types'
import ConvertTo from 'types/convert-to'
import { WalletNotFound, IsRequired, UsedName } from 'exceptions'
import { Address as AddressInterface } from 'database/address/dao'
import Keychain from 'models/keys/keychain'
import AddressDbChangedSubject from 'models/subjects/address-db-changed-subject'
import AddressesUsedSubject from 'models/subjects/addresses-used-subject'
import { WalletListSubject, CurrentWalletSubject } from 'models/subjects/wallets'
import dataUpdateSubject from 'models/subjects/data-update'
import CellsService from 'services/cells'
import { AddressPrefix } from '@nervosnetwork/ckb-sdk-utils'

import NodeService from './node'
import FileService from './file'
import { TransactionsService, TransactionPersistor, TransactionGenerator } from './tx'
import AddressService from './addresses'
import { deindexLockHashes } from './indexer/deindex'
import ChainInfo from 'models/chain-info'

const { core } = NodeService.getInstance()
const fileService = FileService.getInstance()

const MODULE_NAME = 'wallets'
const DEBOUNCE_TIME = 200
const SECP_CYCLES = BigInt('1440000')

export interface Wallet {
  id: string
  name: string

  loadKeystore: () => Keystore
  accountExtendedPublicKey: () => AccountExtendedPublicKey
}

export interface WalletProperties {
  id: string
  name: string
  extendedKey: string // Serialized account extended public key
  keystore?: Keystore
}

export class FileKeystoreWallet implements Wallet {
  public id: string
  public name: string
  private extendedKey: string = ''

  constructor(props: WalletProperties) {
    const { id, name, extendedKey } = props

    if (id === undefined) {
      throw new IsRequired('ID')
    }
    if (name === undefined) {
      throw new IsRequired('Name')
    }

    this.id = id
    this.name = name
    this.extendedKey = extendedKey
  }

  accountExtendedPublicKey = (): AccountExtendedPublicKey => {
    return AccountExtendedPublicKey.parse(this.extendedKey) as AccountExtendedPublicKey
  }

  static fromJSON = (json: WalletProperties) => {
    return new FileKeystoreWallet(json)
  }

  public update = ({ name }: { name: string }) => {
    if (name) {
      this.name = name
    }
  }

  public toJSON = () => {
    return {
      id: this.id,
      name: this.name,
      extendedKey: this.extendedKey,
    }
  }

  public loadKeystore = () => {
    const data = fileService.readFileSync(MODULE_NAME, this.keystoreFileName())
    return Keystore.fromJson(data)
  }

  saveKeystore = (keystore: Keystore) => {
    fileService.writeFileSync(MODULE_NAME, this.keystoreFileName(), JSON.stringify({ ...keystore, id: this.id }))
  }

  deleteKeystore = () => {
    fileService.deleteFileSync(MODULE_NAME, this.keystoreFileName())
  }

  keystoreFileName = () => {
    return `${this.id}.json`
  }
}

export default class WalletService {
  private static instance: WalletService
  private listStore: Store // Save wallets (meta info except keystore, which is persisted separately)
  private walletsKey = 'wallets'
  private currentWalletKey = 'current'

  public static getInstance = () => {
    if (!WalletService.instance) {
      WalletService.instance = new WalletService()
    }
    return WalletService.instance
  }

  constructor() {
    this.listStore = new Store(MODULE_NAME, 'wallets.json')

    this.listStore.on(
      this.walletsKey,
      (previousWalletList: WalletProperties[] = [], currentWalletList: WalletProperties[] = []) => {
        const currentWallet = this.getCurrent()
        WalletListSubject.next({ currentWallet, previousWalletList, currentWalletList })
      }
    )
    this.listStore.on(this.currentWalletKey, (_prevId: string | undefined, currentID: string | undefined) => {
      if (undefined === currentID) {
        return
      }
      const currentWallet = this.getCurrent() || null
      const walletList = this.getAll()
      CurrentWalletSubject.next({
        currentWallet,
        walletList,
      })
    })

    AddressDbChangedSubject.getSubject()
      .pipe(debounceTime(DEBOUNCE_TIME))
      .subscribe(() => {
        dataUpdateSubject.next({
          dataType: 'address',
          actionType: 'update',
        })
      })
  }

  public getAll = (): WalletProperties[] => {
    return this.listStore.readSync(this.walletsKey) || []
  }

  public get = (id: string): Wallet => {
    if (id === undefined) {
      throw new IsRequired('ID')
    }

    const wallet = this.getAll().find(w => w.id === id)
    if (!wallet) {
      throw new WalletNotFound(id)
    }

    return FileKeystoreWallet.fromJSON(wallet)
  }

  public generateAddressesById = async (
    id: string,
    isImporting: boolean,
    receivingAddressCount: number = 20,
    changeAddressCount: number = 10
  ) => {
    const wallet: Wallet = this.get(id)
    const accountExtendedPublicKey: AccountExtendedPublicKey = wallet.accountExtendedPublicKey()
    await AddressService.checkAndGenerateSave(
      id,
      accountExtendedPublicKey,
      isImporting,
      receivingAddressCount,
      changeAddressCount
    )
  }

  public generateCurrentWalletAddresses = async (
    isImporting: boolean,
    receivingAddressCount: number = 20,
    changeAddressCount: number = 10
  ) => {
    const wallet: Wallet | undefined = this.getCurrent()
    if (!wallet) {
      return undefined
    }
    return this.generateAddressesById(wallet.id, isImporting, receivingAddressCount, changeAddressCount)
  }

  public create = (props: WalletProperties) => {
    if (!props) {
      throw new IsRequired('wallet property')
    }

    const index = this.getAll().findIndex(wallet => wallet.name === props.name)

    if (index !== -1) {
      throw new UsedName('Wallet')
    }

    const wallet = new FileKeystoreWallet({ ...props, id: uuid() })

    wallet.saveKeystore(props.keystore!)

    this.listStore.writeSync(this.walletsKey, [...this.getAll(), wallet.toJSON()])

    this.setCurrent(wallet.id)
    return wallet
  }

  public update = (id: string, props: Omit<WalletProperties, 'id' | 'extendedKey'>) => {
    const wallets = this.getAll()
    const index = wallets.findIndex((w: WalletProperties) => w.id === id)
    if (index === -1) {
      throw new WalletNotFound(id)
    }

    const wallet = FileKeystoreWallet.fromJSON(wallets[index])

    if (wallet.name !== props.name && wallets.findIndex(storeWallet => storeWallet.name === props.name) !== -1) {
      throw new UsedName('Wallet')
    }

    wallet.update(props)

    if (props.keystore) {
      wallet.saveKeystore(props.keystore)
    }
    wallets[index] = wallet.toJSON()
    this.listStore.writeSync(this.walletsKey, wallets)
  }

  public delete = async (id: string) => {
    const wallets = this.getAll()
    const walletJSON = wallets.find(w => w.id === id)

    if (!walletJSON) {
      throw new WalletNotFound(id)
    }

    const wallet = FileKeystoreWallet.fromJSON(walletJSON)
    const newWallets = wallets.filter(w => w.id !== id)

    const current = this.getCurrent()
    const currentID = current ? current.id : ''

    if (currentID === id) {
      if (newWallets.length > 0) {
        this.setCurrent(newWallets[0].id)
      } else {
        this.setCurrent('')
      }
    }

    this.listStore.writeSync(this.walletsKey, newWallets)
    wallet.deleteKeystore()
    const addressInterfaces = await AddressService.deleteByWalletId(id)
    this.deindexAddresses(addressInterfaces.map(addr => addr.address))
  }

  private deindexAddresses = async (addresses: string[]) => {
    const prefix = ChainInfo.getInstance().isMainnet() ? AddressPrefix.Mainnet : AddressPrefix.Testnet
    const addressesWithEnvPrefix: string[] = addresses.filter(addr => addr.startsWith(prefix))

    if (addressesWithEnvPrefix.length === 0) {
      return
    }
    const addrs: string[] = (await AddressService.findByAddresses(addressesWithEnvPrefix)).map(addr => addr.address)
    const deindexAddresses: string[] = addresses.filter(item => addrs.indexOf(item) < 0);
    // only deindex if no same wallet
    if (deindexAddresses.length !== 0) {
      const lockHashes: string[] = await Promise.all(
        deindexAddresses.map(async address => {
          return new LockUtils(await LockUtils.systemScript()).addressToLockHash(address)
        })
      )
      // don't await
      deindexLockHashes(lockHashes)
    }
  }

  public setCurrent = (id: string) => {
    if (id === undefined) {
      throw new IsRequired('ID')
    }

    if (id !== '') {
      const wallet = this.get(id)
      if (!wallet) {
        throw new WalletNotFound(id)
      }
    }

    this.listStore.writeSync(this.currentWalletKey, id)
  }

  public getCurrent = () => {
    const walletId = this.listStore.readSync(this.currentWalletKey) as string
    if (walletId) {
      return this.get(walletId)
    }
    return undefined
  }

  public validate = ({ id, password }: { id: string; password: string }) => {
    const wallet = this.get(id)
    if (!wallet) {
      throw new WalletNotFound(id)
    }

    return wallet.loadKeystore().checkPassword(password)
  }

  public clearAll = () => {
    this.getAll().forEach(w => {
      const wallet = FileKeystoreWallet.fromJSON(w)
      wallet.deleteKeystore()
    })
    this.listStore.clear()
  }

  public sendCapacity = async (
    walletID: string = '',
    items: {
      address: string
      capacity: string
    }[] = [],
    password: string = '',
    fee: string = '0',
    feeRate: string = '0',
    description: string = ''
  ): Promise<string> => {
    const tx = await this.generateTx(walletID, items, fee, feeRate)

    return this.sendTx(walletID, tx, password, description)
  }

  public sendTx = async (
    walletID: string = '',
    tx: TransactionWithoutHash,
    password: string = '',
    description: string = ''
  ) => {
    const wallet = await this.get(walletID)
    if (!wallet) {
      throw new WalletNotFound(walletID)
    }

    if (password === '') {
      throw new IsRequired('Password')
    }

    const addressInfos = await this.getAddressInfos(walletID)

<<<<<<< HEAD
=======
    const addresses: string[] = addressInfos.map(info => info.address)

    const lockHashes: string[] = new LockUtils(await LockUtils.systemScript()).addressesToAllLockHashes(addresses)

    const targetOutputs = items.map(item => ({
      ...item,
      capacity: BigInt(item.capacity).toString(),
    }))

    const changeAddress: string = await this.getChangeAddress()

    const tx: TransactionWithoutHash = await TransactionGenerator.generateTx(
      lockHashes,
      targetOutputs,
      changeAddress,
      fee
    )

>>>>>>> 9b81a24f
    let txHash: string = core.utils.rawTransactionToHash(ConvertTo.toSdkTxWithoutHash(tx))
    if (!txHash.startsWith('0x')) {
      txHash = `0x${txHash}`
    }

    const { inputs } = tx

    const paths = addressInfos.map(info => info.path)
    const pathAndPrivateKeys = this.getPrivateKeys(wallet, paths, password)

    const witnesses: string[] = inputs!.map((input: Input) => {
      const blake160: string = input.lock!.args!
      const info = addressInfos.find(i => i.blake160 === blake160)
      const { path } = info!
      const pathAndPrivateKey = pathAndPrivateKeys.find(p => p.path === path)
      if (!pathAndPrivateKey) {
        throw new Error('no private key found')
      }
      const { privateKey } = pathAndPrivateKey
      const witness = this.signWitness('', privateKey, txHash)
      return witness
    })

    tx.witnesses = witnesses

    const txToSend = ConvertTo.toSdkTxWithoutHash(tx)
    await core.rpc.sendTransaction(txToSend)

    tx.description = description
    await TransactionPersistor.saveSentTx(tx, txHash)

    // update addresses txCount and balance
    const blake160s = TransactionsService.blake160sOfTx(tx)
    const usedAddresses = blake160s.map(blake160 => LockUtils.blake160ToAddress(blake160))
    AddressesUsedSubject.getSubject().next({
      addresses: usedAddresses,
      url: core.rpc.node.url,
    })

    return txHash
  }

  public calculateFee = async (
    tx: TransactionWithoutHash
  ) => {
    const inputCapacities = tx.inputs!
      .map(input => BigInt(input.capacity!))
      .reduce((result, c) => result + c, BigInt(0))
    const outputCapacities = tx.outputs!
      .map(output => BigInt(output.capacity!))
      .reduce((result, c) => result + c, BigInt(0))

    return (inputCapacities - outputCapacities).toString()
  }

  public generateTx = async (
    walletID: string = '',
    items: {
      address: string
      capacity: string
    }[] = [],
    fee: string = '0',
    feeRate: string = '0',
  ): Promise<TransactionWithoutHash> => {
    const wallet = await this.get(walletID)
    if (!wallet) {
      throw new WalletNotFound(walletID)
    }

    const addressInfos = await this.getAddressInfos(walletID)

    const addresses: string[] = addressInfos.map(info => info.address)

    const lockHashes: string[] = await LockUtils.addressesToAllLockHashes(addresses)

    const targetOutputs = items.map(item => ({
      ...item,
      capacity: BigInt(item.capacity).toString(),
    }))

    const changeAddress: string = await this.getChangeAddress()

    const tx: TransactionWithoutHash = await TransactionGenerator.generateTx(
      lockHashes,
      targetOutputs,
      changeAddress,
      fee,
      feeRate
    )

    return tx
  }

  public computeCycles = async (walletID: string = '', capacities: string): Promise<string> => {
    const wallet = await this.get(walletID)
    if (!wallet) {
      throw new WalletNotFound(walletID)
    }

    const addressInfos = await this.getAddressInfos(walletID)

    const addresses: string[] = addressInfos.map(info => info.address)

    const lockHashes: string[] = new LockUtils(await LockUtils.systemScript()).addressesToAllLockHashes(addresses)

    const { inputs } = await CellsService.gatherInputs(capacities, lockHashes, '0')
    const cycles = SECP_CYCLES * BigInt(inputs.length)

    return cycles.toString()
  }

  // path is a BIP44 full path such as "m/44'/309'/0'/0/0"
  public getAddressInfos = async (walletID: string): Promise<AddressInterface[]> => {
    const wallet = await this.get(walletID)
    if (!wallet) {
      throw new WalletNotFound(walletID)
    }
    const addrs = await AddressService.allAddressesByWalletId(walletID)
    return addrs
  }

  public getChangeAddress = async (): Promise<string> => {
    const walletId = this.getCurrent()!.id
    const addr = await AddressService.nextUnusedChangeAddress(walletId)
    return addr!.address
  }

  public signWitness = (witness: string, privateKey: string, txHash: string): string => {
    return core.signWitnesses(privateKey)({
      transactionHash: txHash,
      witnesses: [witness]
    })[0]
  }

  // Derivate all child private keys for specified BIP44 paths.
  public getPrivateKeys = (wallet: Wallet, paths: string[], password: string): PathAndPrivateKey[] => {
    const masterPrivateKey = wallet.loadKeystore().extendedPrivateKey(password)
    const masterKeychain = new Keychain(
      Buffer.from(masterPrivateKey.privateKey, 'hex'),
      Buffer.from(masterPrivateKey.chainCode, 'hex')
    )

    const uniquePaths = paths.filter((value, idx, a) => a.indexOf(value) === idx)
    return uniquePaths.map(path => ({
      path,
      privateKey: `0x${masterKeychain.derivePath(path).privateKey.toString('hex')}`,
    }))
  }
}<|MERGE_RESOLUTION|>--- conflicted
+++ resolved
@@ -361,27 +361,6 @@
 
     const addressInfos = await this.getAddressInfos(walletID)
 
-<<<<<<< HEAD
-=======
-    const addresses: string[] = addressInfos.map(info => info.address)
-
-    const lockHashes: string[] = new LockUtils(await LockUtils.systemScript()).addressesToAllLockHashes(addresses)
-
-    const targetOutputs = items.map(item => ({
-      ...item,
-      capacity: BigInt(item.capacity).toString(),
-    }))
-
-    const changeAddress: string = await this.getChangeAddress()
-
-    const tx: TransactionWithoutHash = await TransactionGenerator.generateTx(
-      lockHashes,
-      targetOutputs,
-      changeAddress,
-      fee
-    )
-
->>>>>>> 9b81a24f
     let txHash: string = core.utils.rawTransactionToHash(ConvertTo.toSdkTxWithoutHash(tx))
     if (!txHash.startsWith('0x')) {
       txHash = `0x${txHash}`
@@ -455,7 +434,7 @@
 
     const addresses: string[] = addressInfos.map(info => info.address)
 
-    const lockHashes: string[] = await LockUtils.addressesToAllLockHashes(addresses)
+    const lockHashes: string[] = new LockUtils(await LockUtils.systemScript()).addressesToAllLockHashes(addresses)
 
     const targetOutputs = items.map(item => ({
       ...item,
