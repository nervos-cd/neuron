import { v4 as uuid } from 'uuid'
import { debounceTime } from 'rxjs/operators'
import { AccountExtendedPublicKey, PathAndPrivateKey } from 'models/keys/key'
import Keystore from 'models/keys/keystore'
import Store from 'models/store'
import LockUtils from 'models/lock-utils'
<<<<<<< HEAD
import { TransactionWithoutHash, Input, OutPoint } from 'types/cell-types'
=======
import { TransactionWithoutHash, Input, WitnessArgs } from 'types/cell-types'
>>>>>>> cb8cdc97
import ConvertTo from 'types/convert-to'
import { WalletNotFound, IsRequired, UsedName } from 'exceptions'
import { Address as AddressInterface } from 'database/address/dao'
import Keychain from 'models/keys/keychain'
import AddressDbChangedSubject from 'models/subjects/address-db-changed-subject'
import AddressesUsedSubject from 'models/subjects/addresses-used-subject'
import { WalletListSubject, CurrentWalletSubject } from 'models/subjects/wallets'
import dataUpdateSubject from 'models/subjects/data-update'
import CellsService from 'services/cells'
import { AddressPrefix, serializeWitnessArgs } from '@nervosnetwork/ckb-sdk-utils'

import NodeService from './node'
import FileService from './file'
import { TransactionsService, TransactionPersistor, TransactionGenerator } from './tx'
import AddressService from './addresses'
import { deindexLockHashes } from './indexer/deindex'
import ChainInfo from 'models/chain-info'
import AddressesService from 'services/addresses'
import { Cell, DepType } from 'types/cell-types'
import TypeConvert from 'types/type-convert'
import DaoUtils from 'models/dao-utils'
import { WitnessArgs } from 'types/cell-types'
import FeeMode from 'models/fee-mode'
import { CellIsNotYetLive, TransactionIsNotCommittedYet } from 'exceptions/dao'

const { core } = NodeService.getInstance()
const fileService = FileService.getInstance()

const MODULE_NAME = 'wallets'
const DEBOUNCE_TIME = 200
const SECP_CYCLES = BigInt('1440000')

export interface Wallet {
  id: string
  name: string

  loadKeystore: () => Keystore
  accountExtendedPublicKey: () => AccountExtendedPublicKey
}

export interface WalletProperties {
  id: string
  name: string
  extendedKey: string // Serialized account extended public key
  keystore?: Keystore
}

export class FileKeystoreWallet implements Wallet {
  public id: string
  public name: string
  private extendedKey: string = ''

  constructor(props: WalletProperties) {
    const { id, name, extendedKey } = props

    if (id === undefined) {
      throw new IsRequired('ID')
    }
    if (name === undefined) {
      throw new IsRequired('Name')
    }

    this.id = id
    this.name = name
    this.extendedKey = extendedKey
  }

  accountExtendedPublicKey = (): AccountExtendedPublicKey => {
    return AccountExtendedPublicKey.parse(this.extendedKey) as AccountExtendedPublicKey
  }

  static fromJSON = (json: WalletProperties) => {
    return new FileKeystoreWallet(json)
  }

  public update = ({ name }: { name: string }) => {
    if (name) {
      this.name = name
    }
  }

  public toJSON = () => {
    return {
      id: this.id,
      name: this.name,
      extendedKey: this.extendedKey,
    }
  }

  public loadKeystore = () => {
    const data = fileService.readFileSync(MODULE_NAME, this.keystoreFileName())
    return Keystore.fromJson(data)
  }

  saveKeystore = (keystore: Keystore) => {
    fileService.writeFileSync(MODULE_NAME, this.keystoreFileName(), JSON.stringify({ ...keystore, id: this.id }))
  }

  deleteKeystore = () => {
    fileService.deleteFileSync(MODULE_NAME, this.keystoreFileName())
  }

  keystoreFileName = () => {
    return `${this.id}.json`
  }
}

export default class WalletService {
  private static instance: WalletService
  private listStore: Store // Save wallets (meta info except keystore, which is persisted separately)
  private walletsKey = 'wallets'
  private currentWalletKey = 'current'

  public static getInstance = () => {
    if (!WalletService.instance) {
      WalletService.instance = new WalletService()
    }
    return WalletService.instance
  }

  constructor() {
    this.listStore = new Store(MODULE_NAME, 'wallets.json')

    this.listStore.on(
      this.walletsKey,
      (previousWalletList: WalletProperties[] = [], currentWalletList: WalletProperties[] = []) => {
        const currentWallet = this.getCurrent()
        WalletListSubject.next({ currentWallet, previousWalletList, currentWalletList })
      }
    )
    this.listStore.on(this.currentWalletKey, (_prevId: string | undefined, currentID: string | undefined) => {
      if (undefined === currentID) {
        return
      }
      const currentWallet = this.getCurrent() || null
      const walletList = this.getAll()
      CurrentWalletSubject.next({
        currentWallet,
        walletList,
      })
    })

    AddressDbChangedSubject.getSubject()
      .pipe(debounceTime(DEBOUNCE_TIME))
      .subscribe(() => {
        dataUpdateSubject.next({
          dataType: 'address',
          actionType: 'update',
        })
      })
  }

  public getAll = (): WalletProperties[] => {
    return this.listStore.readSync(this.walletsKey) || []
  }

  public get = (id: string): Wallet => {
    if (id === undefined) {
      throw new IsRequired('ID')
    }

    const wallet = this.getAll().find(w => w.id === id)
    if (!wallet) {
      throw new WalletNotFound(id)
    }

    return FileKeystoreWallet.fromJSON(wallet)
  }

  public generateAddressesById = async (
    id: string,
    isImporting: boolean,
    receivingAddressCount: number = 20,
    changeAddressCount: number = 10
  ) => {
    const wallet: Wallet = this.get(id)
    const accountExtendedPublicKey: AccountExtendedPublicKey = wallet.accountExtendedPublicKey()
    await AddressService.checkAndGenerateSave(
      id,
      accountExtendedPublicKey,
      isImporting,
      receivingAddressCount,
      changeAddressCount
    )
  }

  public generateCurrentWalletAddresses = async (
    isImporting: boolean,
    receivingAddressCount: number = 20,
    changeAddressCount: number = 10
  ) => {
    const wallet: Wallet | undefined = this.getCurrent()
    if (!wallet) {
      return undefined
    }
    return this.generateAddressesById(wallet.id, isImporting, receivingAddressCount, changeAddressCount)
  }

  public create = (props: WalletProperties) => {
    if (!props) {
      throw new IsRequired('wallet property')
    }

    const index = this.getAll().findIndex(wallet => wallet.name === props.name)

    if (index !== -1) {
      throw new UsedName('Wallet')
    }

    const wallet = new FileKeystoreWallet({ ...props, id: uuid() })

    wallet.saveKeystore(props.keystore!)

    this.listStore.writeSync(this.walletsKey, [...this.getAll(), wallet.toJSON()])

    this.setCurrent(wallet.id)
    return wallet
  }

  public update = (id: string, props: Omit<WalletProperties, 'id' | 'extendedKey'>) => {
    const wallets = this.getAll()
    const index = wallets.findIndex((w: WalletProperties) => w.id === id)
    if (index === -1) {
      throw new WalletNotFound(id)
    }

    const wallet = FileKeystoreWallet.fromJSON(wallets[index])

    if (wallet.name !== props.name && wallets.findIndex(storeWallet => storeWallet.name === props.name) !== -1) {
      throw new UsedName('Wallet')
    }

    wallet.update(props)

    if (props.keystore) {
      wallet.saveKeystore(props.keystore)
    }
    wallets[index] = wallet.toJSON()
    this.listStore.writeSync(this.walletsKey, wallets)
  }

  public delete = async (id: string) => {
    const wallets = this.getAll()
    const walletJSON = wallets.find(w => w.id === id)

    if (!walletJSON) {
      throw new WalletNotFound(id)
    }

    const wallet = FileKeystoreWallet.fromJSON(walletJSON)
    const newWallets = wallets.filter(w => w.id !== id)

    const current = this.getCurrent()
    const currentID = current ? current.id : ''

    if (currentID === id) {
      if (newWallets.length > 0) {
        this.setCurrent(newWallets[0].id)
      } else {
        this.setCurrent('')
      }
    }

    this.listStore.writeSync(this.walletsKey, newWallets)
    wallet.deleteKeystore()
    const addressInterfaces = await AddressService.deleteByWalletId(id)
    this.deindexAddresses(addressInterfaces.map(addr => addr.address))
  }

  private deindexAddresses = async (addresses: string[]) => {
    const prefix = ChainInfo.getInstance().isMainnet() ? AddressPrefix.Mainnet : AddressPrefix.Testnet
    const addressesWithEnvPrefix: string[] = addresses.filter(addr => addr.startsWith(prefix))

    if (addressesWithEnvPrefix.length === 0) {
      return
    }
    const addrs: string[] = (await AddressService.findByAddresses(addressesWithEnvPrefix)).map(addr => addr.address)
    const deindexAddresses: string[] = addresses.filter(item => addrs.indexOf(item) < 0);
    // only deindex if no same wallet
    if (deindexAddresses.length !== 0) {
      const lockHashes: string[] = await Promise.all(
        deindexAddresses.map(async address => {
          return new LockUtils(await LockUtils.systemScript()).addressToLockHash(address)
        })
      )
      // don't await
      deindexLockHashes(lockHashes)
    }
  }

  public setCurrent = (id: string) => {
    if (id === undefined) {
      throw new IsRequired('ID')
    }

    if (id !== '') {
      const wallet = this.get(id)
      if (!wallet) {
        throw new WalletNotFound(id)
      }
    }

    this.listStore.writeSync(this.currentWalletKey, id)
  }

  public getCurrent = () => {
    const walletId = this.listStore.readSync(this.currentWalletKey) as string
    if (walletId) {
      return this.get(walletId)
    }
    return undefined
  }

  public validate = ({ id, password }: { id: string; password: string }) => {
    const wallet = this.get(id)
    if (!wallet) {
      throw new WalletNotFound(id)
    }

    return wallet.loadKeystore().checkPassword(password)
  }

  public clearAll = () => {
    this.getAll().forEach(w => {
      const wallet = FileKeystoreWallet.fromJSON(w)
      wallet.deleteKeystore()
    })
    this.listStore.clear()
  }

  public sendCapacity = async (
    walletID: string = '',
    items: {
      address: string
      capacity: string
    }[] = [],
    password: string = '',
    fee: string = '0',
    feeRate: string = '0',
    description: string = ''
  ): Promise<string> => {
    const tx = await this.generateTx(walletID, items, fee, feeRate)

    return this.sendTx(walletID, tx, password, description)
  }

  public sendTx = async (walletID: string = '', tx: TransactionWithoutHash, password: string = '', description: string = '') => {
    const wallet = this.get(walletID)
    if (!wallet) {
      throw new WalletNotFound(walletID)
    }

    if (password === '') {
      throw new IsRequired('Password')
    }

<<<<<<< HEAD
    const addressInfos = await this.getAddressInfos(walletID)

    let txHash: string = core.utils.rawTransactionToHash(ConvertTo.toSdkTxWithoutHash(tx))
    if (!txHash.startsWith('0x')) {
      txHash = `0x${txHash}`
    }

    const { inputs, witnessArgs } = tx
=======
    const txHash = core.utils.rawTransactionToHash(ConvertTo.toSdkTxWithoutHash(tx))
>>>>>>> cb8cdc97

    const addressInfos = await this.getAddressInfos(walletID)
    const paths = addressInfos.map(info => info.path)
    const pathAndPrivateKeys = this.getPrivateKeys(wallet, paths, password)
<<<<<<< HEAD

    const witnesses: string[] = inputs!.map((input: Input, index: number) => {
      const blake160: string = input.lock!.args!
      const info = addressInfos.find(i => i.blake160 === blake160)
      const { path } = info!
=======
    const findPrivateKey = (blake160: string) => {
      const { path } = addressInfos.find(i => i.blake160 === blake160)!
>>>>>>> cb8cdc97
      const pathAndPrivateKey = pathAndPrivateKeys.find(p => p.path === path)
      if (!pathAndPrivateKey) {
        throw new Error('no private key found')
      }
<<<<<<< HEAD
      const { privateKey } = pathAndPrivateKey
      const args: WitnessArgs = (witnessArgs && witnessArgs[index]) || {
        lock: '',
        inputType: undefined,
        outputType: undefined,
      }
      const witness = this.signWitness(args.lock, privateKey, txHash, args.inputType, args.outputType)
      return witness
=======
      return pathAndPrivateKey.privateKey
    }

    const witnessSigningEntries = tx.inputs!.map((input: Input) => {
      const blake160: string = input.lock!.args!
      const witnessArgs: WitnessArgs = {
        lock: undefined,
        inputType: undefined,
        outputType: undefined
      }
      return {
        // TODO: fill in required DAO's type witness here
        witnessArgs,
        lockHash: input.lockHash!,
        witness: '',
        blake160,
      }
>>>>>>> cb8cdc97
    })

    const lockHashes = new Set(witnessSigningEntries.map(w => w.lockHash))

    for (const lockHash of lockHashes) {
      const witnessesArgs = witnessSigningEntries.filter(w => w.lockHash === lockHash)
      // A 65-byte empty signature used as placeholder
      witnessesArgs[0].witnessArgs.lock = '0x' + '0'.repeat(130)

      const privateKey = findPrivateKey(witnessesArgs[0].blake160)

      const serializedWitnesses = witnessesArgs
        .map((value: any, index: number) => {
          const args = value.witnessArgs
          if (index === 0) {
            return args
          }
          if (args.lock === undefined && args.inputType === undefined && args.outputType === undefined) {
            return '0x'
          }
          return serializeWitnessArgs(args)
        })
      const signed = core.signWitnesses(privateKey)({
        transactionHash: txHash,
        witnesses: serializedWitnesses
      })

      for (let i = 0; i < witnessesArgs.length; ++i) {
        witnessesArgs[i].witness = signed[i] as string
      }
    }

    tx.witnesses = witnessSigningEntries.map(w => w.witness)

    const txToSend = ConvertTo.toSdkTxWithoutHash(tx)
    await core.rpc.sendTransaction(txToSend)

    tx.description = description
    await TransactionPersistor.saveSentTx(tx, txHash)

    // update addresses txCount and balance
    const blake160s = TransactionsService.blake160sOfTx(tx)
    const usedAddresses = blake160s.map(blake160 => LockUtils.blake160ToAddress(blake160))
    AddressesUsedSubject.getSubject().next({
      addresses: usedAddresses,
      url: core.rpc.node.url,
    })

    return txHash
  }

  public calculateFee = async (tx: TransactionWithoutHash) => {
    const inputCapacities = tx.inputs!
      .map(input => BigInt(input.capacity!))
      .reduce((result, c) => result + c, BigInt(0))
    const outputCapacities = tx.outputs!
      .map(output => BigInt(output.capacity!))
      .reduce((result, c) => result + c, BigInt(0))

    return (inputCapacities - outputCapacities).toString()
  }

  public generateTx = async (
    walletID: string = '',
    items: {
      address: string
      capacity: string
    }[] = [],
    fee: string = '0',
    feeRate: string = '0',
  ): Promise<TransactionWithoutHash> => {
    const wallet = await this.get(walletID)
    if (!wallet) {
      throw new WalletNotFound(walletID)
    }

    const addressInfos = await this.getAddressInfos(walletID)

    const addresses: string[] = addressInfos.map(info => info.address)

    const lockHashes: string[] = new LockUtils(await LockUtils.systemScript()).addressesToAllLockHashes(addresses)

    const targetOutputs = items.map(item => ({
      ...item,
      capacity: BigInt(item.capacity).toString(),
    }))

    const changeAddress: string = await this.getChangeAddress()

    const tx: TransactionWithoutHash = await TransactionGenerator.generateTx(
      lockHashes,
      targetOutputs,
      changeAddress,
      fee,
      feeRate
    )

    return tx
  }

  public generateDepositTx = async (
    walletID: string = '',
    capacity: string,
    fee: string = '0',
    feeRate: string = '0',
  ) => {
    const wallet = await this.get(walletID)
    if (!wallet) {
      throw new WalletNotFound(walletID)
    }

    const addressInfos = await this.getAddressInfos(walletID)

    const addresses: string[] = addressInfos.map(info => info.address)

    const lockHashes: string[] = new LockUtils(await LockUtils.systemScript()).addressesToAllLockHashes(addresses)

    const address = await AddressesService.nextUnusedAddress(walletID)

    const changeAddress: string = await this.getChangeAddress()

    const tx: TransactionWithoutHash = await TransactionGenerator.generateDepositTx(
      lockHashes,
      capacity,
      address!.address,
      changeAddress,
      fee,
      feeRate,
    )

    return tx
  }

  public startWithdrawFromDao = async (
    walletID: string,
    outPoint: OutPoint,
    fee: string = '0',
    feeRate: string = '0'
  ): Promise<TransactionWithoutHash> => {
    const wallet = await this.get(walletID)
    if (!wallet) {
      throw new WalletNotFound(walletID)
    }

    const sdkOutPoint = ConvertTo.toSdkOutPoint(outPoint)

    const cellStatus = await core.rpc.getLiveCell(sdkOutPoint, false)
    if (cellStatus.status !== 'live') {
      throw new CellIsNotYetLive()
    }
    const tx = await core.rpc.getTransaction(outPoint.txHash)
    if (tx.txStatus.status !== 'committed') {
      throw new TransactionIsNotCommittedYet()
    }

    const addressInfos = await this.getAddressInfos(walletID)

    const addresses: string[] = addressInfos.map(info => info.address)

    const lockHashes: string[] = new LockUtils(await LockUtils.systemScript()).addressesToAllLockHashes(addresses)

    const feeInt = BigInt(fee)
    const feeRateInt = BigInt(feeRate)
    const mode = new FeeMode(feeRateInt)

    // 4 + 44 + 89 is input of deposited dao and witness size
    const sizeWithoutInputs: number = TransactionGenerator.txSerializedSizeInBlockWithoutInputsForDeposit() + (4+44+89)
    const feeWithoutInputs: bigint = TransactionGenerator.txFee(sizeWithoutInputs, feeRateInt)

    const depositBlock = await core.rpc.getHeader(tx.txStatus.blockHash!)
    const depositBlockNumber = depositBlock.number

    const output = TypeConvert.toOutput(cellStatus.cell.output)
    const buf = Buffer.alloc(8)
    buf.writeBigUInt64LE(BigInt(depositBlockNumber))
    output.data = `0x${buf.toString('hex')}`
    output.daoData = output.data

    const capacityInt = BigInt(output.capacity)
    const outputs: Cell[] = [output]

    const {
      inputs,
      capacities,
      needFee
    } = await CellsService.gatherInputs(
      '0',
      lockHashes,
      fee,
      feeRate
    )
    const needFeeInt = BigInt(needFee)
    const totalFee = feeWithoutInputs + needFeeInt

    const { codeHash, outPoint: secpOutPoint, hashType } = await LockUtils.systemScript()
    const daoScriptInfo = await DaoUtils.daoScript()

    const input: Input = {
      previousOutput: outPoint,
      since: '0',
      lock: output.lock,
      lockHash: LockUtils.lockScriptToHash(output.lock),
      capacity: output.capacity,
    }

    // change
    if (
      mode.isFeeMode() && BigInt(capacities) > capacityInt + feeInt ||
      mode.isFeeRateMode() && BigInt(capacities) > capacityInt + feeWithoutInputs + needFeeInt
    ) {
      const changeAddress = await AddressesService.nextUnusedChangeAddress(walletID)
      const changeBlake160: string = LockUtils.addressToBlake160(changeAddress!.address)
      let changeCapacity = BigInt(capacities) - feeInt
      if (mode.isFeeRateMode()) {
        changeCapacity = BigInt(capacities) - totalFee
      }

      const changeOutput: Cell = {
        capacity: changeCapacity.toString(),
        data: '0x',
        lock: {
          codeHash,
          args: changeBlake160,
          hashType
        },
      }

      outputs.push(changeOutput)
    }

    return {
      version: '0',
      cellDeps: [
        {
          outPoint: secpOutPoint,
          depType: DepType.DepGroup,
        },
        {
          outPoint: daoScriptInfo.outPoint,
          depType: DepType.Code,
        },
      ],
      headerDeps: [
        depositBlock.hash,
      ],
      inputs: [input].concat(inputs),
      outputs,
      outputsData: outputs.map(o => o.data || '0x'),
      witnesses: [],
    }
  }

  public withdrawFormDao = async (
    walletID: string,
    depositOutPoint: OutPoint,
    withdrawingOutPoint: OutPoint,
    fee: string = '0',
    feeRate: string = '0'
  ): Promise<TransactionWithoutHash> => {
    const DAO_LOCK_PERIOD_EPOCHS = BigInt(180)
    // const DAO_MATURITY_BLOCKS = 5

    const feeInt = BigInt(fee)
    const feeRateInt = BigInt(feeRate)
    const mode = new FeeMode(feeRateInt)

    let finalFee: bigint = feeInt
    if (mode.isFeeRateMode()) {
      const txSize = TransactionGenerator.txSerializedSizeInBlockForWithdraw()
      finalFee = TransactionGenerator.txFee(txSize, feeRateInt)
    }

    const sdkWithdrawingOutPoint = ConvertTo.toSdkOutPoint(withdrawingOutPoint)
    const cellStatus = await core.rpc.getLiveCell(sdkWithdrawingOutPoint, true)
    if (cellStatus.status !== 'live') {
      throw new CellIsNotYetLive()
    }
    const tx = await core.rpc.getTransaction(withdrawingOutPoint.txHash)
    if (tx.txStatus.status !== 'committed') {
      throw new TransactionIsNotCommittedYet()
    }
    const content = cellStatus.cell.data!.content
    const buf = Buffer.from(content.slice(2), 'hex')
    const depositBlockNumber: bigint = buf.readBigUInt64LE()
    const depositBlock = await core.rpc.getHeaderByNumber(depositBlockNumber)
    const depositEpoch = this.parseEpoch(BigInt(depositBlock.epoch))

    const withdrawBlock = await core.rpc.getHeader(tx.txStatus.blockHash!)
    const withdrawEpoch = this.parseEpoch(BigInt(withdrawBlock.epoch))

    const withdrawFraction = withdrawEpoch.index * depositEpoch.length
    const depositFraction = depositEpoch.index * withdrawEpoch.length
    let depositedEpoches = withdrawEpoch.number - depositEpoch.number
    if (withdrawFraction > depositFraction) {
      depositedEpoches += BigInt(1)
    }
    const lockEpoches = (depositedEpoches + (DAO_LOCK_PERIOD_EPOCHS - BigInt(1))) / DAO_LOCK_PERIOD_EPOCHS * DAO_LOCK_PERIOD_EPOCHS
    const minimalSinceEpochNumber = depositEpoch.number + lockEpoches
    const minimalSinceEpochIndex = depositEpoch.index
    const minimalSinceEpochLength = depositEpoch.length

    const minimalSince = this.epochSince(minimalSinceEpochLength, minimalSinceEpochIndex, minimalSinceEpochNumber)

    // TODO: calculate_dao_maximum_withdraw rpc
    const outputCapacity: bigint = await this.calculateDaoMaximumWithdraw(depositOutPoint, withdrawBlock.hash)

    const { codeHash, outPoint: secpOutPoint, hashType } = await LockUtils.systemScript()
    const daoScriptInfo = await DaoUtils.daoScript()

    const address = await AddressesService.nextUnusedAddress(walletID)
    const blake160 = LockUtils.addressToBlake160(address!.address)

    const output: Cell = {
      capacity: (BigInt(outputCapacity) - finalFee).toString(),
      lock: {
        codeHash,
        hashType,
        args: blake160,
      },
      data: '0x'
    }

    const outputs: Cell[] = [output]

    const previousOutput = TypeConvert.toOutput(cellStatus.cell.output)
    const input: Input = {
      previousOutput: withdrawingOutPoint,
      since: minimalSince.toString(),
      lock: previousOutput.lock,
      lockHash: LockUtils.computeScriptHash(previousOutput.lock)
    }

    return {
      version: '0',
      cellDeps: [
        {
          outPoint: secpOutPoint,
          depType: DepType.DepGroup,
        },
        {
          outPoint: daoScriptInfo.outPoint,
          depType: DepType.Code,
        },
      ],
      headerDeps: [
        depositBlock.hash,
        withdrawBlock.hash
      ],
      inputs: [input],
      outputs,
      outputsData: outputs.map(o => o.data || '0x'),
      witnesses: [],
      witnessArgs: [{
        lock: undefined,
        inputType: '0x0000000000000000',
        outputType: undefined,
      }]
    }
  }

  public calculateDaoMaximumWithdraw = async (depositOutPoint: OutPoint, withdrawBlockHash: string): Promise<bigint> => {
    const calculateDaoMaximumWithdrawMethod = {
      name: 'calculateDaoMaximumWithdraw',
      method: 'calculate_dao_maximum_withdraw',
      paramsFormatters: [core.rpc.paramsFormatter.toOutPoint, core.rpc.paramsFormatter.toHash],
    }

    core.rpc.addMethod(calculateDaoMaximumWithdrawMethod)

    const result = await (core.rpc as any).calculateDaoMaximumWithdraw(
      ConvertTo.toSdkOutPoint(depositOutPoint),
      withdrawBlockHash,
    )

    return BigInt(result)
  }

  public parseEpoch = (epoch: bigint) => {
    return {
      length: (epoch >> BigInt(40)) & BigInt(0xFFFF),
      index: (epoch >> BigInt(24)) & BigInt(0xFFFF),
      number: epoch & BigInt(0xFFFFFF)
    }
  }

  public epochSince = (length: bigint, index: bigint, number: bigint) => {
    return (BigInt(0x20) << BigInt(56)) + (length << BigInt(40)) + (index << BigInt(24)) + number
  }

  public computeCycles = async (walletID: string = '', capacities: string): Promise<string> => {
    const wallet = await this.get(walletID)
    if (!wallet) {
      throw new WalletNotFound(walletID)
    }

    const addressInfos = await this.getAddressInfos(walletID)

    const addresses: string[] = addressInfos.map(info => info.address)

    const lockHashes: string[] = new LockUtils(await LockUtils.systemScript()).addressesToAllLockHashes(addresses)

    const { inputs } = await CellsService.gatherInputs(capacities, lockHashes, '0')
    const cycles = SECP_CYCLES * BigInt(inputs.length)

    return cycles.toString()
  }

  // path is a BIP44 full path such as "m/44'/309'/0'/0/0"
  public getAddressInfos = async (walletID: string): Promise<AddressInterface[]> => {
    const wallet = this.get(walletID)
    if (!wallet) {
      throw new WalletNotFound(walletID)
    }
    return AddressService.allAddressesByWalletId(walletID)
  }

  public getChangeAddress = async (): Promise<string> => {
    const walletId = this.getCurrent()!.id
    const addr = await AddressService.nextUnusedChangeAddress(walletId)
    return addr!.address
  }

  public signWitness = (
    lock: string | undefined,
    privateKey: string,
    txHash: string,
    inputType: string | undefined = undefined,
    outputType: string | undefined = undefined
  ): string => {
    const witnessArg: CKBComponents.WitnessArgs = {
      lock,
      inputType,
      outputType,
    }
    const result = core.signWitnesses(privateKey)({
      transactionHash: txHash,
      witnesses: [witnessArg]
    })

    return result[0] as string
  }

  // Derive all child private keys for specified BIP44 paths.
  public getPrivateKeys = (wallet: Wallet, paths: string[], password: string): PathAndPrivateKey[] => {
    const masterPrivateKey = wallet.loadKeystore().extendedPrivateKey(password)
    const masterKeychain = new Keychain(
      Buffer.from(masterPrivateKey.privateKey, 'hex'),
      Buffer.from(masterPrivateKey.chainCode, 'hex')
    )

    const uniquePaths = paths.filter((value, idx, a) => a.indexOf(value) === idx)
    return uniquePaths.map(path => ({
      path,
      privateKey: `0x${masterKeychain.derivePath(path).privateKey.toString('hex')}`,
    }))
  }
}<|MERGE_RESOLUTION|>--- conflicted
+++ resolved
@@ -4,11 +4,7 @@
 import Keystore from 'models/keys/keystore'
 import Store from 'models/store'
 import LockUtils from 'models/lock-utils'
-<<<<<<< HEAD
-import { TransactionWithoutHash, Input, OutPoint } from 'types/cell-types'
-=======
-import { TransactionWithoutHash, Input, WitnessArgs } from 'types/cell-types'
->>>>>>> cb8cdc97
+import { TransactionWithoutHash, Input, OutPoint, WitnessArgs } from 'types/cell-types'
 import ConvertTo from 'types/convert-to'
 import { WalletNotFound, IsRequired, UsedName } from 'exceptions'
 import { Address as AddressInterface } from 'database/address/dao'
@@ -30,7 +26,6 @@
 import { Cell, DepType } from 'types/cell-types'
 import TypeConvert from 'types/type-convert'
 import DaoUtils from 'models/dao-utils'
-import { WitnessArgs } from 'types/cell-types'
 import FeeMode from 'models/fee-mode'
 import { CellIsNotYetLive, TransactionIsNotCommittedYet } from 'exceptions/dao'
 
@@ -365,46 +360,17 @@
       throw new IsRequired('Password')
     }
 
-<<<<<<< HEAD
-    const addressInfos = await this.getAddressInfos(walletID)
-
-    let txHash: string = core.utils.rawTransactionToHash(ConvertTo.toSdkTxWithoutHash(tx))
-    if (!txHash.startsWith('0x')) {
-      txHash = `0x${txHash}`
-    }
-
-    const { inputs, witnessArgs } = tx
-=======
     const txHash = core.utils.rawTransactionToHash(ConvertTo.toSdkTxWithoutHash(tx))
->>>>>>> cb8cdc97
 
     const addressInfos = await this.getAddressInfos(walletID)
     const paths = addressInfos.map(info => info.path)
     const pathAndPrivateKeys = this.getPrivateKeys(wallet, paths, password)
-<<<<<<< HEAD
-
-    const witnesses: string[] = inputs!.map((input: Input, index: number) => {
-      const blake160: string = input.lock!.args!
-      const info = addressInfos.find(i => i.blake160 === blake160)
-      const { path } = info!
-=======
     const findPrivateKey = (blake160: string) => {
       const { path } = addressInfos.find(i => i.blake160 === blake160)!
->>>>>>> cb8cdc97
       const pathAndPrivateKey = pathAndPrivateKeys.find(p => p.path === path)
       if (!pathAndPrivateKey) {
         throw new Error('no private key found')
       }
-<<<<<<< HEAD
-      const { privateKey } = pathAndPrivateKey
-      const args: WitnessArgs = (witnessArgs && witnessArgs[index]) || {
-        lock: '',
-        inputType: undefined,
-        outputType: undefined,
-      }
-      const witness = this.signWitness(args.lock, privateKey, txHash, args.inputType, args.outputType)
-      return witness
-=======
       return pathAndPrivateKey.privateKey
     }
 
@@ -422,7 +388,6 @@
         witness: '',
         blake160,
       }
->>>>>>> cb8cdc97
     })
 
     const lockHashes = new Set(witnessSigningEntries.map(w => w.lockHash))
