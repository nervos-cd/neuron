import { v4 as uuid } from 'uuid'
import { fromEvent } from 'rxjs'
import { debounceTime } from 'rxjs/operators'
import TransactionsService from './transactions'
import { AccountExtendedPublicKey, PathAndPrivateKey } from '../keys/key'
import Keystore from '../keys/keystore'
import Store from '../utils/store'
import NodeService from './node'
import FileService from './file'
import LockUtils from '../utils/lock-utils'
import windowManage from '../utils/window-manage'
import { Channel, ResponseCode } from '../utils/const'
import { Witness, TransactionWithoutHash, Input } from '../app-types/types'
import ConvertTo from '../app-types/convert-to'
import Blake2b from '../utils/blake2b'
import { CurrentWalletNotSet, WalletNotFound, IsRequired, UsedName } from '../exceptions'
import AddressService from './addresses'
import { Address as AddressInterface } from '../addresses/dao'
<<<<<<< HEAD
=======
import Keychain from '../keys/keychain'
import { updateApplicationMenu } from '../utils/application-menu'
>>>>>>> 02ce760a

const { core } = NodeService.getInstance()
const fileService = FileService.getInstance()

const MODULE_NAME = 'wallets'
const DEBOUNCE_TIME = 50

export interface Wallet {
  id: string
  name: string

  loadKeystore: () => Keystore
  accountExtendedPublicKey: () => AccountExtendedPublicKey
}

export interface WalletProperties {
  id: string
  name: string
  extendedKey: string // Serialized account extended public key
  keystore?: Keystore
}

export class FileKeystoreWallet implements Wallet {
  public id: string
  public name: string
  private extendedKey: string = ''

  constructor(props: WalletProperties) {
    const { id, name, extendedKey } = props

    if (id === undefined) throw new IsRequired('ID')
    if (name === undefined) throw new IsRequired('Name')

    this.id = id
    this.name = name
    this.extendedKey = extendedKey
  }

  accountExtendedPublicKey = (): AccountExtendedPublicKey => {
    return AccountExtendedPublicKey.parse(this.extendedKey) as AccountExtendedPublicKey
  }

  static fromJSON = (json: WalletProperties) => {
    return new FileKeystoreWallet(json)
  }

  public update = ({ name }: { name: string }) => {
    if (name) {
      this.name = name
    }
  }

  public toJSON = () => {
    return {
      id: this.id,
      name: this.name,
      extendedKey: this.extendedKey,
    }
  }

  public loadKeystore = () => {
    const data = fileService.readFileSync(MODULE_NAME, this.keystoreFileName())
    return Keystore.fromJson(data)
  }

  saveKeystore = (keystore: Keystore) => {
    fileService.writeFileSync(MODULE_NAME, this.keystoreFileName(), JSON.stringify({ ...keystore, id: this.id }))
  }

  deleteKeystore = () => {
    fileService.deleteFileSync(MODULE_NAME, this.keystoreFileName())
  }

  keystoreFileName = () => {
    return `${this.id}.json`
  }
}

const onCurrentWalletUpdated = (wallets: WalletProperties[], currentId: string) => {
  const wallet = wallets.find(w => w.id === currentId)
  if (!wallet) return
  windowManage.broadcast(Channel.Wallets, 'getActive', {
    status: ResponseCode.Success,
    result: {
      id: wallet.id,
      name: wallet.name,
    },
  })
  updateApplicationMenu(wallets, currentId)
}

const onWalletsUpdated = (wallets: WalletProperties[], currentId: string | undefined) => {
  const result = wallets.map(({ id, name }) => ({ id, name }))
  windowManage.broadcast(Channel.Wallets, 'getAll', {
    status: ResponseCode.Success,
    result,
  })
  updateApplicationMenu(wallets, currentId)
}

export default class WalletService {
  private static instance: WalletService
  private listStore: Store // Save wallets (meta info except keystore, which is persisted separately)
  private walletsKey = 'wallets'
  private currentWalletKey = 'current'

  public static getInstance = () => {
    if (!WalletService.instance) {
      WalletService.instance = new WalletService()
    }
    return WalletService.instance
  }

  constructor() {
    this.listStore = new Store(MODULE_NAME, 'wallets.json')

    fromEvent<[any, WalletProperties[]]>(this.listStore, this.walletsKey)
      .pipe(debounceTime(DEBOUNCE_TIME))
      .subscribe(([, wallets]) => {
        const wallet = this.getCurrent()
        if (wallet) {
          onCurrentWalletUpdated(wallets, wallet.id)
        }
        onWalletsUpdated(wallets, wallet && wallet.id)
      })

    fromEvent(this.listStore, this.currentWalletKey)
      .pipe(debounceTime(DEBOUNCE_TIME))
      .subscribe(([, newId]) => {
        if (newId === undefined) return
        const wallets = this.getAll()
        onCurrentWalletUpdated(wallets, newId)
      })
  }

  public getAll = (): WalletProperties[] => {
    return this.listStore.readSync(this.walletsKey) || []
  }

  public get = (id: string): Wallet => {
    if (id === undefined) {
      throw new IsRequired('ID')
    }

    const wallet = this.getAll().find(w => w.id === id)
    if (!wallet) {
      throw new WalletNotFound(id)
    }

    return FileKeystoreWallet.fromJSON(wallet)
  }

  public generateAddressesById = async (
    id: string,
    receivingAddressCount: number = 20,
    changeAddressCount: number = 10
  ) => {
    const wallet: Wallet = this.get(id)
    const accountExtendedPublicKey: AccountExtendedPublicKey = wallet.accountExtendedPublicKey()
    await AddressService.generateAndSave(id, accountExtendedPublicKey, receivingAddressCount, changeAddressCount)
  }

  public generateCurrentWalletAddresses = async (
    receivingAddressCount: number = 20,
    changeAddressCount: number = 10
  ) => {
    const wallet: Wallet | undefined = this.getCurrent()
    if (!wallet) {
      return undefined
    }
    return this.generateAddressesById(wallet.id, receivingAddressCount, changeAddressCount)
  }

  public create = (props: WalletProperties) => {
    if (!props) throw new IsRequired('wallet property')

    const index = this.getAll().findIndex(wallet => wallet.name === props.name)

    if (index !== -1) {
      throw new UsedName('Wallet')
    }

    const wallet = new FileKeystoreWallet({ ...props, id: uuid() })

    wallet.saveKeystore(props.keystore!)

    this.listStore.writeSync(this.walletsKey, [...this.getAll(), wallet.toJSON()])

    if (this.getAll().length === 1) {
      this.setCurrent(wallet.id)
    }
    return wallet
  }

  public update = (id: string, props: Omit<WalletProperties, 'id' | 'extendedKey'>) => {
    const wallets = this.getAll()
    const index = wallets.findIndex((w: WalletProperties) => w.id === id)
    if (index === -1) {
      throw new WalletNotFound(id)
    }

    const wallet = FileKeystoreWallet.fromJSON(wallets[index])

    if (wallet.name !== props.name && wallets.findIndex(storeWallet => storeWallet.name === props.name) !== -1) {
      throw new UsedName('Wallet')
    }

    wallet.update(props)

    if (props.keystore) {
      wallet.saveKeystore(props.keystore)
    }
    wallets[index] = wallet.toJSON()
    this.listStore.writeSync(this.walletsKey, wallets)
  }

  public delete = (id: string) => {
    const wallets = this.getAll()
    const walletJSON = wallets.find(w => w.id === id)
    const current = this.getCurrent()
    const currentId = current ? current.id : ''

    if (!walletJSON) throw new WalletNotFound(id)

    const wallet = FileKeystoreWallet.fromJSON(walletJSON)

    const newWallets = wallets.filter(w => w.id !== id)

    if (currentId === id) {
      if (newWallets.length > 0) {
        this.setCurrent(newWallets[0].id)
      } else {
        this.listStore.clear()
      }
    }

    this.listStore.writeSync(this.walletsKey, newWallets)
    wallet.deleteKeystore()
  }

  public setCurrent = (id: string) => {
    if (id === undefined) throw new IsRequired('ID')

    const wallet = this.get(id)
    if (!wallet) throw new WalletNotFound(id)

    this.listStore.writeSync(this.currentWalletKey, id)
  }

  public getCurrent = () => {
    const walletId = this.listStore.readSync(this.currentWalletKey) as string
    if (walletId) {
      return this.get(walletId)
    }
    return undefined
  }

  public validate = ({ id, password }: { id: string; password: string }) => {
    const wallet = this.get(id)
    if (!wallet) {
      throw new WalletNotFound(id)
    }

    return wallet.loadKeystore().checkPassword(password)
  }

  public clearAll = () => {
    this.getAll().forEach(w => {
      const wallet = FileKeystoreWallet.fromJSON(w)
      wallet.deleteKeystore()
    })
    this.listStore.clear()
  }

  public sendCapacity = async (
    items: {
      address: string
      capacity: string
    }[],
    password: string,
    fee: string = '0'
  ) => {
    const wallet = await this.getCurrent()
    if (!wallet) {
      throw new CurrentWalletNotSet()
    }

    if (password === undefined || password === '') {
      throw new IsRequired('Password')
    }

    const addressInfos = await this.getAddressInfos()

    const addresses: string[] = addressInfos.map(info => info.address)

    const lockHashes: string[] = await Promise.all(addresses.map(async addr => LockUtils.addressToLockHash(addr)))

    const targetOutputs = items.map(item => ({
      ...item,
      capacity: (BigInt(item.capacity) * BigInt(1)).toString(),
    }))

    const changeAddress: string = await this.getChangeAddress()

    const tx: TransactionWithoutHash = await TransactionsService.generateTx(
      lockHashes,
      targetOutputs,
      changeAddress,
      fee
    )

    const txHash: string = await (core.rpc as any).computeTransactionHash(ConvertTo.toSdkTxWithoutHash(tx))

    const { inputs } = tx

    const paths = addressInfos.map(info => info.path)
    const pathAndPrivateKeys = this.getPrivateKeys(wallet, paths, password)

    const witnesses: Witness[] = inputs!.map((input: Input) => {
      const blake160: string = input.lock!.args![0]
      const info = addressInfos.find(i => i.blake160 === blake160)
      const { path } = info!
      const pathAndPrivateKey = pathAndPrivateKeys.find(p => p.path === path)
      if (!pathAndPrivateKey) {
        throw new Error('no private key found')
      }
      const { privateKey } = pathAndPrivateKey
      const witness = this.signWitness({ data: [] }, privateKey, txHash)
      return witness
    })

    tx.witnesses = witnesses

    const txToSend = ConvertTo.toSdkTxWithoutHash(tx)
    await core.rpc.sendTransaction(txToSend)

    TransactionsService.txSentSubject.next({
      transaction: tx,
      txHash,
    })

    return txHash
  }

  // path is a BIP44 full path such as "m/44'/309'/0'/0/0"
  public getAddressInfos = async (): Promise<AddressInterface[]> => {
    const walletId = this.getCurrent()!.id
    const addrs = await AddressService.allAddressesByWalletId(walletId)
    return addrs
  }

  public getChangeAddress = async (): Promise<string> => {
    const walletId = this.getCurrent()!.id
    const addr = await AddressService.nextUnusedChangeAddress(walletId)
    return addr!.address
  }

  public signWitness = (witness: Witness, privateKey: string, txHash: string): Witness => {
    const addrObj = core.generateAddress(privateKey)
    const oldData = witness.data
    const blake2b = new Blake2b()
    blake2b.update(txHash)
    oldData.forEach(data => {
      blake2b.update(data)
    })
    const message = blake2b.digest()
    const signature = `0x${addrObj.sign(message)}`
    const newWitness: Witness = {
      data: [`0x${addrObj.publicKey}`, signature],
    }
    return newWitness
  }

  // Derivate all child private keys for specified BIP44 paths.
  public getPrivateKeys = (wallet: Wallet, paths: string[], password: string): PathAndPrivateKey[] => {
    const masterPrivateKey = wallet.loadKeystore().extendedPrivateKey(password)
    const masterKeychain = new Keychain(
      Buffer.from(masterPrivateKey.privateKey, 'hex'),
      Buffer.from(masterPrivateKey.chainCode, 'hex')
    )

    const uniquePaths = paths.filter((value, idx, a) => a.indexOf(value) === idx)
    return uniquePaths.map(path => ({
      path,
      privateKey: `0x${masterKeychain.derivePath(path).privateKey.toString('hex')}`,
    }))
  }
}<|MERGE_RESOLUTION|>--- conflicted
+++ resolved
@@ -16,11 +16,8 @@
 import { CurrentWalletNotSet, WalletNotFound, IsRequired, UsedName } from '../exceptions'
 import AddressService from './addresses'
 import { Address as AddressInterface } from '../addresses/dao'
-<<<<<<< HEAD
-=======
 import Keychain from '../keys/keychain'
 import { updateApplicationMenu } from '../utils/application-menu'
->>>>>>> 02ce760a
 
 const { core } = NodeService.getInstance()
 const fileService = FileService.getInstance()
