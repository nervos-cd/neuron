import { v4 as uuid } from 'uuid'
import { fromEvent } from 'rxjs'
import { debounceTime } from 'rxjs/operators'
import TransactionsService from './transactions'
import { Addresses, ExtendedPublicKey } from '../keys/key'
import Keystore from '../keys/keystore'
import Store from '../utils/store'
import NodeService from './node'
import FileService from './file'
import LockUtils from '../utils/lock-utils'
import windowManage from '../utils/window-manage'
import { Channel, ResponseCode } from '../utils/const'
<<<<<<< HEAD
import { CurrentWalletNotSet, WalletNotFound, IsRequired, UsedName } from '../exceptions'
import { Witness, TransactionWithoutHash, Input } from '../app-types/types'
import ConvertTo from '../app-types/convert-to'
import Blake2b from '../utils/blake2b'
=======
import {
  CurrentWalletNotSet,
  WalletNotFound,
  IsRequired,
  CodeHashNotLoaded,
  InvalidAddress,
  UsedName,
} from '../exceptions'
>>>>>>> dd99a31f

const { core } = NodeService.getInstance()
const fileService = FileService.getInstance()

const MODULE_NAME = 'wallets'
const DEBOUNCE_TIME = 50

export interface Wallet {
  id: string
  name: string
  addresses: Addresses

  loadKeystore: () => Keystore
}

export interface WalletProperties {
  name: string
  addresses: Addresses
  keystore: Keystore | null
}

class FileKeystoreWallet implements Wallet {
  public id: string
  public name: string
  public addresses: Addresses

  constructor(id: string, { name, addresses }: WalletProperties) {
    if (id === undefined) throw new IsRequired('ID')
    if (name === undefined) throw new IsRequired('Name')
    if (addresses === undefined) throw new IsRequired('Addresses')

    this.id = id
    this.name = name
    this.addresses = addresses
  }

  extendedPublicKey = (): ExtendedPublicKey => {
    // FIXME: save and get extended public key
    return new ExtendedPublicKey('todo', 'todo')
  }

  static fromJSON = (json: Omit<Wallet, 'loadKeystore'>) => {
    return new FileKeystoreWallet(json.id, {
      name: json.name,
      addresses: json.addresses,
      keystore: null,
    })
  }

  public update = ({ name, addresses }: WalletProperties) => {
    if (name) {
      this.name = name
    }
    if (addresses) {
      this.addresses = addresses
    }
  }

  public toJSON = (): Omit<Wallet, 'loadKeystore'> => {
    return {
      id: this.id,
      name: this.name,
      addresses: this.addresses,
    }
  }

  public loadKeystore = () => {
    const data = fileService.readFileSync(MODULE_NAME, this.keystoreFileName())
    return JSON.parse(data) as Keystore
  }

  saveKeystore = (keystore: Keystore) => {
    fileService.writeFileSync(MODULE_NAME, this.keystoreFileName(), JSON.stringify({ ...keystore, id: this.id }))
  }

  deleteKeystore = () => {
    fileService.deleteFileSync(MODULE_NAME, this.keystoreFileName())
  }

  keystoreFileName = () => {
    return `${this.id}.json`
  }
}

export default class WalletService {
  private static instance: WalletService
  private listStore: Store // Save wallets (meta info except keystore, which is persisted separately)
  private walletsKey = 'wallets'
  private currentWalletKey = 'current'

  public static getInstance = () => {
    if (!WalletService.instance) {
      WalletService.instance = new WalletService()
    }
    return WalletService.instance
  }

  constructor() {
    this.listStore = new Store(MODULE_NAME, 'wallets.json')

    fromEvent<[any, Omit<Wallet, 'loadKeystore'>[]]>(this.listStore, this.walletsKey)
      .pipe(debounceTime(DEBOUNCE_TIME))
      .subscribe(([, wallets]) => {
        const result = wallets.map(({ id, name }) => ({ id, name }))
        windowManage.broadcast(Channel.Wallets, 'getAll', {
          status: ResponseCode.Success,
          result,
        })
        const wallet = this.getCurrent()
        if (wallet) {
          const currentWallet = wallet.toJSON()
          windowManage.broadcast(Channel.Wallets, 'getActive', {
            status: ResponseCode.Success,
            result: {
              id: currentWallet.id,
              name: currentWallet.name,
              addresses: {
                receiving: currentWallet.addresses.receiving.map(addr => addr.address),
                change: currentWallet.addresses.change.map(addr => addr.address),
              },
            },
          })
        }
      })

    fromEvent(this.listStore, this.currentWalletKey)
      .pipe(debounceTime(DEBOUNCE_TIME))
      .subscribe(([, newId]) => {
        if (newId === undefined) return
        const currentWallet = this.get(newId).toJSON()
        windowManage.broadcast(Channel.Wallets, 'getActive', {
          status: ResponseCode.Success,
          result: {
            id: currentWallet.id,
            name: currentWallet.name,
            addresses: {
              receiving: currentWallet.addresses.receiving.map(addr => addr.address),
              change: currentWallet.addresses.change.map(addr => addr.address),
            },
          },
        })
      })
  }

  public getAll = (): Omit<Wallet, 'loadKeystore'>[] => {
    return this.listStore.readSync(this.walletsKey) || []
  }

  public get = (id: string) => {
    if (id === undefined) throw new IsRequired('ID')

    const wallet = this.getAll().find(w => w.id === id)
    if (!wallet) throw new WalletNotFound(id)

    return FileKeystoreWallet.fromJSON(wallet)
  }

  public create = (props: WalletProperties) => {
    if (!props) throw new IsRequired('wallet property')

    const index = this.getAll().findIndex(wallet => wallet.name === props.name)

    if (index !== -1) throw new UsedName('Wallet')

    const wallet = new FileKeystoreWallet(uuid(), props)

    wallet.saveKeystore(props.keystore!)

    this.listStore.writeSync(this.walletsKey, [...this.getAll(), wallet.toJSON()])

    if (this.getAll().length === 1) {
      this.setCurrent(wallet.id)
    }
    return wallet
  }

  public update = (id: string, props: WalletProperties) => {
    const wallets = this.getAll()
    const index = wallets.findIndex((w: Wallet) => w.id === id)
    if (index === -1) throw new WalletNotFound(id)

    const wallet = FileKeystoreWallet.fromJSON(wallets[index])

    if (wallet.name !== props.name && wallets.findIndex(storeWallet => storeWallet.name === props.name) !== -1) {
      throw new UsedName('Wallet')
    }

    wallet.update(props)

    if (props.keystore) {
      wallet.saveKeystore(props.keystore)
    }
    wallets[index] = wallet.toJSON()
    this.listStore.writeSync(this.walletsKey, wallets)
  }

  public delete = (id: string) => {
    const wallets = this.getAll()
    const walletJSON = wallets.find(w => w.id === id)
    const current = this.getCurrent()
    const currentId = current ? current.id : ''

    if (!walletJSON) throw new WalletNotFound(id)

    const wallet = FileKeystoreWallet.fromJSON(walletJSON)

    const newWallets = wallets.filter(w => w.id !== id)

    if (currentId === id) {
      if (newWallets.length > 0) {
        this.setCurrent(newWallets[0].id)
      } else {
        this.listStore.clear()
      }
    }

    this.listStore.writeSync(this.walletsKey, newWallets)
    wallet.deleteKeystore()
  }

  public setCurrent = (id: string) => {
    if (id === undefined) throw new IsRequired('ID')

    const wallet = this.get(id)
    if (!wallet) throw new WalletNotFound(id)

    this.listStore.writeSync(this.currentWalletKey, id)
  }

  public getCurrent = () => {
    const walletId = this.listStore.readSync(this.currentWalletKey) as string
    if (walletId) {
      return this.get(walletId)
    }
    return undefined
  }

  public validate = ({ id, password }: { id: string; password: string }) => {
    const wallet = this.get(id)
    if (!wallet) throw new WalletNotFound(id)

    return wallet.loadKeystore().checkPassword(password)
  }

  public clearAll = () => {
    this.getAll().forEach(w => {
      const wallet = FileKeystoreWallet.fromJSON(w)
      wallet.deleteKeystore()
    })
    this.listStore.clear()
  }

  /**
   * transactions related
   */
  public sendCapacity = async (
    items: {
      address: string
      capacity: string
    }[],
    password: string
  ) => {
    // TODO:
    //  Collect inputs from multiple addresses.
    //  Use account type and index for specifying each address.
    //  Derivate private key for each address to sign.
    const wallet = await this.getCurrent()
    if (!wallet) throw new CurrentWalletNotSet()

    if (password === undefined || password === '') throw new IsRequired('Password')

<<<<<<< HEAD
    const addressInfos = this.getAddressInfo()

    const addresses: string[] = addressInfos.map(info => info.address)
=======
    // const key = await Key.fromKeystore(JSON.stringify(wallet.loadKeystore()), password)
    // TODO:
    //  1. get extended public key from wallet (to be implement) to fetch addresses
    //  2. get private key from key(keystore)

    const privateKey = ''
>>>>>>> dd99a31f

    const lockHashes: string[] = await Promise.all(addresses.map(async addr => LockUtils.addressToLockHash(addr)))

    const targetOutputs = items.map(item => ({
      ...item,
      capacity: (BigInt(item.capacity) * BigInt(1)).toString(),
    }))

    const changeAddress: string = this.getChangeAddress()

    const tx: TransactionWithoutHash = await TransactionsService.generateTx(lockHashes, targetOutputs, changeAddress)

    const txHash: string = await (core.rpc as any).computeTransactionHash(ConvertTo.toSdkTxWithoutHash(tx))

    const { inputs } = tx

    const witnesses: Witness[] = inputs!.map((input: Input) => {
      const blake160: string = input.lock!.args![0]
      const info = addressInfos.find(i => i.blake160 === blake160)
      const { path } = info!
      const privateKey = this.getPrivateKey(path)
      const witness = this.signWitness({ data: [] }, privateKey, txHash)
      return witness
    })

    tx.witnesses = witnesses

    const txToSend = ConvertTo.toSdkTxWithoutHash(tx)
    await core.rpc.sendTransaction(txToSend)

    TransactionsService.txSentSubject.next({
      transaction: tx,
      txHash,
    })

    return txHash
  }

  public getAddressInfo = () => {
    const item = {
      pubkey: '0x024a501efd328e062c8675f2365970728c859c592beeefd6be8ead3d901330bc01',
      address: 'ckt1q9gry5zgxmpjnmtrp4kww5r39frh2sm89tdt2l6v234ygf',
      blake160: '0x36c329ed630d6ce750712a477543672adab57f4c',
      path: '',
    }
    return [item]
  }

  public getChangeAddress = (): string => {
    return 'ckt1q9gry5zgxmpjnmtrp4kww5r39frh2sm89tdt2l6v234ygf'
  }

  public signWitness = (witness: Witness, privateKey: string, txHash: string): Witness => {
    const addrObj = core.generateAddress(privateKey)
    const oldData = witness.data
    const blake2b = new Blake2b()
    blake2b.update(txHash)
    oldData.forEach(data => {
      blake2b.update(data)
    })
    const message = blake2b.digest()
    const signature = `0x${addrObj.sign(message)}`
    const newWitness: Witness = {
      data: [`0x${addrObj.publicKey}`, signature],
    }
    return newWitness
  }

  public getPrivateKey = (path: string): string => {
    if (path !== '') {
      throw new Error('')
    }
    return '0xe79f3207ea4980b7fed79956d5934249ceac4751a4fae01a0f7c4a96884bc4e3'
  }
}<|MERGE_RESOLUTION|>--- conflicted
+++ resolved
@@ -10,21 +10,10 @@
 import LockUtils from '../utils/lock-utils'
 import windowManage from '../utils/window-manage'
 import { Channel, ResponseCode } from '../utils/const'
-<<<<<<< HEAD
-import { CurrentWalletNotSet, WalletNotFound, IsRequired, UsedName } from '../exceptions'
 import { Witness, TransactionWithoutHash, Input } from '../app-types/types'
 import ConvertTo from '../app-types/convert-to'
 import Blake2b from '../utils/blake2b'
-=======
-import {
-  CurrentWalletNotSet,
-  WalletNotFound,
-  IsRequired,
-  CodeHashNotLoaded,
-  InvalidAddress,
-  UsedName,
-} from '../exceptions'
->>>>>>> dd99a31f
+import { CurrentWalletNotSet, WalletNotFound, IsRequired, UsedName } from '../exceptions'
 
 const { core } = NodeService.getInstance()
 const fileService = FileService.getInstance()
@@ -296,18 +285,13 @@
 
     if (password === undefined || password === '') throw new IsRequired('Password')
 
-<<<<<<< HEAD
     const addressInfos = this.getAddressInfo()
 
     const addresses: string[] = addressInfos.map(info => info.address)
-=======
     // const key = await Key.fromKeystore(JSON.stringify(wallet.loadKeystore()), password)
     // TODO:
     //  1. get extended public key from wallet (to be implement) to fetch addresses
     //  2. get private key from key(keystore)
-
-    const privateKey = ''
->>>>>>> dd99a31f
 
     const lockHashes: string[] = await Promise.all(addresses.map(async addr => LockUtils.addressToLockHash(addr)))
 
