<<<<<<< HEAD
import fs from 'fs'
import path from 'path'
import { v4 as uuid } from 'uuid'
import ckbCore from '../core'
=======
import { v4 } from 'uuid'

>>>>>>> 24f5ca65
import TransactionsService from './transactions'
import Key, { Addresses } from '../keys/key'
import { Keystore } from '../keys/keystore'
<<<<<<< HEAD
import app from '../app'
import env from '../env'
import Store from '../utils/store'

export interface Wallet {
  id: string
  name: string
  addresses: Addresses

  loadKeystore: () => Keystore
}

export interface WalletProperties {
  name: string
  addresses: Addresses
  keystore: Keystore | null
}

class FileKeystoreWallet implements Wallet {
  id: string
  name: string
  addresses: Addresses

  private storePath: string

  constructor(id: string, props: WalletProperties, storePath: string) {
    this.id = id

    this.name = props.name
    this.addresses = props.addresses

    this.storePath = storePath
  }

  static fromJSON = (
    json: { id: string; name: string; addresses: Addresses },
    storePath: string,
  ): FileKeystoreWallet => {
    const props = { name: json.name, addresses: json.addresses, keystore: null }
    return new FileKeystoreWallet(json.id, props, storePath)
  }

  update = (props: WalletProperties) => {
    this.name = props.name
    this.addresses = props.addresses
  }

  toJSON = (): any => {
    return {
      id: this.id,
      name: this.name,
      addresses: this.addresses,
    }
  }

  loadKeystore = (): Keystore => {
    // TODO: handle fs error
    const data = fs.readFileSync(this.storeLocation(), { encoding: 'utf8' })
    return JSON.parse(data) as Keystore
  }

  private storeLocation = (): string => {
    return path.resolve(this.storePath, `${this.id}.json`)
  }

  saveKeystore = (keystore: Keystore) => {
    fs.writeFileSync(this.storeLocation(), JSON.stringify(keystore), { encoding: 'utf8' })
  }

  deleteKeystore = () => {
    fs.unlinkSync(this.storeLocation())
  }
}
=======
import nodeService from '../startup/nodeService'

const { core } = nodeService
>>>>>>> 24f5ca65

// TODO: Check if '/dev/wallets' path works on Windows
const defaultStorePath = env.isDevMode ? '/dev/wallets' : '/wallets'

export default class WalletService {
  private storePath: string
  private listStore: Store // Save wallets (meta info except keystore, which is persisted separately)
  private walletsKey = 'wallets'
  private currentWalletKey = 'current'

  constructor(storePath: string = defaultStorePath) {
    this.storePath = `${app.getPath('userData')}/${storePath}`
    fs.mkdirSync(this.storePath, { recursive: true })
    this.listStore = new Store(this.storePath, 'wallets.json')
  }

  public getAll = (): Wallet[] => {
    return this.listStore.readSync(this.walletsKey) || []
  }

  public get = (id: string): Wallet | undefined => {
    const wallet = this.getAll().find(w => w.id === id)
    if (wallet) {
      return FileKeystoreWallet.fromJSON(wallet, this.storePath)
    }
    return undefined
  }

  public create = (props: WalletProperties): Wallet => {
    const wallet = new FileKeystoreWallet(uuid(), props, this.storePath)
    wallet.saveKeystore(props.keystore!)
    this.listStore.writeSync(this.walletsKey, this.getAll().concat(wallet.toJSON()))
    if (this.getAll().length === 1) {
      this.setCurrent(wallet.id)
    }
    return wallet
  }

  public update = (id: string, props: WalletProperties) => {
    const wallets = this.getAll()
    const index = wallets.findIndex((w: Wallet) => w.id === id)
    if (index !== -1) {
      const wallet = FileKeystoreWallet.fromJSON(wallets[index], this.storePath)
      wallet.update(props)
      if (props.keystore) {
        wallet.saveKeystore(props.keystore)
      }
      wallets[index] = wallet.toJSON()
      this.listStore.writeSync(this.walletsKey, wallets)
    }
  }

  public delete = (id: string): boolean => {
    const current = this.getCurrent()
    const currentId = current ? current.id : ''
    const wallets = this.getAll()
    const index = wallets.findIndex((w: Wallet) => w.id === id)
    if (index === -1) {
      return false
    }

    const wallet = FileKeystoreWallet.fromJSON(wallets[index], this.storePath)
    wallets.splice(index, 1)
    this.listStore.writeSync(this.walletsKey, wallets)
    wallet.deleteKeystore()

    const newWallets = this.getAll()
    if (currentId === id && newWallets.length > 0) {
      this.setCurrent(newWallets[0].id)
    }

    return true
  }

  public setCurrent = (id: string): boolean => {
    const wallet = this.get(id)
    if (wallet) {
      this.listStore.writeSync(this.currentWalletKey, id)
      return true
    }
    return false
  }

  public getCurrent = (): Wallet | undefined => {
    const walletId = this.listStore.readSync(this.currentWalletKey) as string
    if (walletId) {
      return this.get(walletId)
    }
    return undefined
  }

  public validate = ({ id, password }: { id: string; password: string }) => {
    const wallet = this.get(id)
    if (wallet) {
      const key = new Key({ keystore: wallet.loadKeystore() })
      return key.checkPassword(password)
    }

    // TODO: Throw wallet not found instead.
    return false
  }

  public clearAll = () => {
    this.getAll().forEach(w => {
      const wallet = FileKeystoreWallet.fromJSON(w, this.storePath)
      wallet.deleteKeystore()
    })
    this.listStore.clear()
  }

  /**
   * transactions related
   */
  public sendCapacity = async (
    items: {
      address: CKBComponents.Hash256
      capacity: CKBComponents.Capacity
      unit: 'byte' | 'shannon'
    }[],
    password: string,
  ) => {
    // TODO: verify password
    if (!password) {
      throw new Error('Incorrect password')
    }

    // TODO: should pass in wallet id instead of accessing current wallet directly
    const changeAddress = this.getCurrent()!.addresses.change[0].address

    // TODO: this is always success code hash, should be replaced in the future
    const codeHash = '0x0000000000000000000000000000000000000000000000000000000000000001'

    const lockhashes = items.map(({ address }) =>
      core.utils.lockScriptToHash({
        // TODO: binaryHash has be updated to codeHash with sdk@0.11.0
        binaryHash: codeHash,
        args: [core.utils.blake160(address)],
      }),
    )
    const targetOutputs = items.map(item => ({
      ...item,
      capacity: (BigInt(item.capacity) * (item.unit === 'byte' ? BigInt(1) : BigInt(10 ** 8))).toString(),
    }))

    const transaction = (await TransactionsService.generateTx(
      lockhashes,
      targetOutputs,
      changeAddress,
    )) as CKBComponents.RawTransaction
    return core.rpc.sendTransaction(transaction)
  }
}<|MERGE_RESOLUTION|>--- conflicted
+++ resolved
@@ -1,19 +1,15 @@
-<<<<<<< HEAD
 import fs from 'fs'
 import path from 'path'
 import { v4 as uuid } from 'uuid'
-import ckbCore from '../core'
-=======
-import { v4 } from 'uuid'
-
->>>>>>> 24f5ca65
 import TransactionsService from './transactions'
 import Key, { Addresses } from '../keys/key'
 import { Keystore } from '../keys/keystore'
-<<<<<<< HEAD
 import app from '../app'
 import env from '../env'
 import Store from '../utils/store'
+import nodeService from '../startup/nodeService'
+
+const { core } = nodeService
 
 export interface Wallet {
   id: string
@@ -84,11 +80,6 @@
     fs.unlinkSync(this.storeLocation())
   }
 }
-=======
-import nodeService from '../startup/nodeService'
-
-const { core } = nodeService
->>>>>>> 24f5ca65
 
 // TODO: Check if '/dev/wallets' path works on Windows
 const defaultStorePath = env.isDevMode ? '/dev/wallets' : '/wallets'
