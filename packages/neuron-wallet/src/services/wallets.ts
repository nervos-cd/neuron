--- conflicted
+++ resolved
@@ -1,14 +1,8 @@
-<<<<<<< HEAD
 import fs from 'fs'
 import path from 'path'
 import { v4 as uuid } from 'uuid'
-=======
-import { v4 } from 'uuid'
-
 import ckbCore from '../core'
 import TransactionsService from './transactions'
-import WalletStore, { WalletData } from '../store/walletStore'
->>>>>>> 7cd8244a
 import Key, { Addresses } from '../keys/key'
 import { Keystore } from '../keys/keystore'
 import app from '../app'
@@ -104,31 +98,12 @@
     return this.listStore.readSync(this.walletsKey) || []
   }
 
-<<<<<<< HEAD
   public get = (id: string): Wallet | undefined => {
     const wallet = this.getAll().find(w => w.id === id)
     if (wallet) {
       return FileKeystoreWallet.fromJSON(wallet, this.storePath)
     }
     return undefined
-=======
-  public create = ({
-    name,
-    keystore,
-    addresses,
-  }: {
-    name: string
-    keystore: Keystore
-    addresses: Addresses
-  }): WalletData => {
-    const index = walletStore.getAllWallets().findIndex(wallet => wallet.name === name)
-    if (index !== -1) {
-      throw Error('Wallet name existed')
-    }
-    const id = v4()
-    walletStore.saveWallet({ id, name, keystore, addresses })
-    return { id, name, keystore, addresses }
->>>>>>> 7cd8244a
   }
 
   public create = (props: WalletProperties): Wallet => {
@@ -229,7 +204,8 @@
       throw new Error('Incorrect password')
     }
 
-    const changeAddress = walletStore.getActiveWallet().addresses.change[0].address
+    // TODO: should pass in wallet id instead of accessing current wallet directly
+    const changeAddress = this.getCurrent()!.addresses.change[0].address
 
     // TODO: this is always success code hash, should be replaced in the future
     const codeHash = '0x0000000000000000000000000000000000000000000000000000000000000001'
