--- conflicted
+++ resolved
@@ -15,11 +15,8 @@
 import Blake2b from '../utils/blake2b'
 import { CurrentWalletNotSet, WalletNotFound, IsRequired, UsedName } from '../exceptions'
 import AddressService from './addresses'
-<<<<<<< HEAD
 import { Address as AddressInterface } from '../addresses/dao'
-=======
 import Keychain from '../keys/keychain'
->>>>>>> f9de1a0c
 
 const { core } = NodeService.getInstance()
 const fileService = FileService.getInstance()
