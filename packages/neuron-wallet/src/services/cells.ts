--- conflicted
+++ resolved
@@ -3,11 +3,7 @@
 import { Cell, OutPoint, Input } from 'types/cell-types'
 import { CapacityNotEnough, CapacityNotEnoughForChange } from 'exceptions'
 import { OutputStatus } from './tx/params'
-<<<<<<< HEAD
-import SkipDataAndType from './settings/skip-data-and-type'
 import FeeMode from 'models/fee-mode'
-=======
->>>>>>> ee78853c
 
 export const MIN_CELL_CAPACITY = '6100000000'
 
