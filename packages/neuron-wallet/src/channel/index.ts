import { ipcMain, Notification, BrowserWindow } from 'electron'

import { Channel } from '../utils/const'
import { transactions, transactionCount, wallets, Wallet, updateWallets, validatePassword } from '../mock'
import asw from '../wallets/asw'
import ckbCore from '../core'

enum ResponseStatus {
  Fail,
  Success,
}

const checkPassword = (walletID: string, password: string) => {
  const myWallet = wallets().find(wallet => wallet.id === walletID)
  if (!myWallet) {
    return {
      status: ResponseStatus.Success,
      result: false,
      msg: 'Wallet not found',
    }
  }
  if (validatePassword(myWallet, password)) {
    return {
      status: ResponseStatus.Success,
      result: true,
    }
  }
  return {
    status: ResponseStatus.Success,
    result: false,
    msg: 'Wrong password',
  }
}

export class Listeners {
  static start = (
    methods: string[] = [
      'getLiveCell',
      'createWallet',
      'deleteWallet',
      'editWallet',
      'importWallet',
      'exportWallet',
      'switchWallet',
      'getBalance',
      'getCellsByTypeHash',
      'asw',
      'getUnspentCells',
      'getTransactions',
      'getWallets',
      'checkWalletPassword',
      'sendCapacity',
      'sendTransaction',
      'sign',
      'setNetwork',
    ],
  ) => {
    methods.forEach(method => {
      const descriptor = Object.getOwnPropertyDescriptor(Listeners, method)
      if (descriptor) {
        descriptor.value()
      }
    })
  }

  /**
   * @static getLiveCell
   * @memberof ChannelListeners
   * @description listen to get live cell channel
   */
  static getLiveCell = () => {
    return ipcMain.on(Channel.GetLiveCell, (e: Electron.Event, ...args: string[]) => {
      e.sender.send(Channel.GetLiveCell, args)
    })
  }

  // wallet
  /**
   * @static createWallet
   * @memberof ChannelListeners
   * @description channel to create wallet
   */
  static createWallet = () => {
    return ipcMain.on(Channel.CreateWallet, (e: Electron.Event, wallet: Wallet) => {
      e.sender.send(Channel.CreateWallet, {
        status: ResponseStatus.Success,
        result: {
          name: wallet.name,
          address: 'wallet address',
          publicKey: 'public key',
        },
      })
    })
  }

  /**
   * @static checkWalletPassword
   * @memberof ChannelListeners
   * @description channel to check wallets password
   */
  static checkWalletPassword = () => {
    return ipcMain.on(
      Channel.CheckWalletPassword,
      (e: Electron.Event, { walletID, password }: { walletID: string; password: string }) => {
        e.sender.send(Channel.CheckWalletPassword, checkPassword(walletID, password))
      },
    )
  }

  /**
   * @static deleteWallet
   * @memberof ChannelListeners
   * @description channel to delete wallet
   */
  static deleteWallet = () => {
    return ipcMain.on(
      Channel.DeleteWallet,
      (e: Electron.Event, { walletID, password }: { walletID: string; password: string }) => {
        const args = checkPassword(walletID, password)
        if (args.result) {
          const walletList = wallets()
          const index = walletList.findIndex(wallet => wallet.id === walletID)
          walletList.splice(index, 1)
          updateWallets(walletList)
        }
        e.sender.send(Channel.DeleteWallet, args)
      },
    )
  }

  /**
   * @static editWallet
   * @memberof ChannelListeners
   * @description channel to edit wallet
   */
  static editWallet = () => {
    return ipcMain.on(
      Channel.EditWallet,
      (
        e: Electron.Event,
        {
          walletID,
          walletName,
          password,
          newPassword,
        }: { walletID: string; walletName: string; password: string; newPassword: string },
      ) => {
        const args = checkPassword(walletID, password)
        if (args.result) {
          const wallet = wallets().find(item => item.id === walletID)
          if (wallet) {
            wallet.name = walletName
            wallet.password = newPassword
          }
        }
        e.sender.send(Channel.EditWallet, args)
      },
    )
  }

  /**
   * @static importWallet
   * @memberof ChannelListeners
   * @description channel to import a wallet
   */
  static importWallet = () => {
    return ipcMain.on(Channel.ImportWallet, (e: Electron.Event) => {
      e.sender.send(Channel.ImportWallet, {
        status: ResponseStatus.Success,
        result: `wallet imported`,
      })
    })
  }

  /**
   * @static exportWallet
   * @memberof ChannelListeners
   * @description channel to export wallet
   */
  static exportWallet = () => {
    return ipcMain.on(Channel.ExportWallet, (e: Electron.Event) => {
      e.sender.send(Channel.ExportWallet, {
        status: ResponseStatus.Success,
        result: `wallet exported`,
      })
    })
  }

  /**
   * @static switchWallet
   * @memberof ChannelListeners
   * @description channel to switch wallet
   */
  static switchWallet = () => {
    return ipcMain.on(Channel.SwitchWallet, (e: Electron.Event, wallet: Wallet) => {
      e.sender.send(Channel.SwitchWallet, {
        status: ResponseStatus.Success,
        result: wallet.name,
      })
    })
  }

  /**
   * @static getBalance
   * @memberof ChannelListeners
   * @description channel to get balance
   */
  static getBalance = () => {
    return ipcMain.on(Channel.GetBalance, (e: Electron.Event) => {
      e.sender.send(Channel.GetBalance, {
        status: ResponseStatus.Success,
        result: `balance`,
      })
    })
  }

  /**
   * @static getCellsByTypeHash
   * @memberof ChannelListeners
   * @description channel to get cells by type hash
   */
  static getCellsByTypeHash = () => {
    return ipcMain.on(Channel.GetCellsByTypeHash, (e: Electron.Event) => {
      e.sender.send(Channel.GetCellsByTypeHash, {
        status: ResponseStatus.Success,
        result: [`cell`],
      })
    })
  }

  /**
   * @static asw
   * @memberof ChannelListeners
   * @description channel to get asw
   */
  static asw = () => {
    return ipcMain.on(`ASW`, (e: Electron.Event) => {
      e.sender.send(`ASW`, {
        status: ResponseStatus.Success,
        result: asw,
      })
    })
  }

  /**
   * @static getUnspentCells
   * @memberof ChannelListeners
   * @description channel to get unspent cells
   */
  static getUnspentCells = () => {
    return ipcMain.on(Channel.GetUnspentCells, (e: Electron.Event) => {
      e.sender.send(Channel.GetUnspentCells, {
        status: ResponseStatus.Success,
        result: [`cell`],
      })
    })
  }

  /**
   * @static getTransactions
   * @memberof ChannelListeners
   * @description get transactions
   */
  static getTransactions = () => {
    return ipcMain.on(
      Channel.GetTransactions,
      (e: Electron.Event, { pageNo, pageSize }: { pageNo: number; pageSize: number }) => {
        e.sender.send(Channel.GetTransactions, {
          status: ResponseStatus.Success,
          result: {
            pageNo,
            pageSize,
            totalCount: transactionCount,
            items: transactions.map(tx => ({
              ...tx,
              value: tx.value * pageNo * pageSize,
            })),
          },
        })
      },
    )
  }

  /**
   * @static getWallets
   * @memberof ChannelListeners
   * @description channel to get wallets
   */
  static getWallets = () => {
    return ipcMain.on(Channel.GetWallets, (e: Electron.Event) => {
      e.sender.send(Channel.GetWallets, {
        status: ResponseStatus.Success,
        result: wallets(),
      })
    })
  }

  /**
<<<<<<< HEAD
=======
   * @static getWallets
   * @memberof ChannelListeners
   * @description channel to get wallets
   */
  static checkWalletPassword = () => {
    return ipcMain.on(
      Channel.CheckWalletPassword,
      (e: Electron.Event, { walletID, password }: { walletID: string; password: string }) => {
        const myWallet = wallets().find(wallet => wallet.id === walletID)
        if (!myWallet) {
          e.sender.send(Channel.CheckWalletPassword, {
            status: ResponseStatus.Success,
            result: false,
            msg: 'Wallet not found',
          })
        } else if (myWallet.password === password) {
          e.sender.send(Channel.CheckWalletPassword, {
            status: ResponseStatus.Success,
            result: true,
          })
        } else {
          e.sender.send(Channel.CheckWalletPassword, {
            status: ResponseStatus.Success,
            result: false,
            msg: 'Wrong password',
          })
        }
      },
    )
  }

  /**
>>>>>>> 8ad5023f
   * @static sendCapacity
   * @memberof ChannelListeners
   * @description channel to send capacity
   */
  static sendCapacity = () => {
    return ipcMain.on(
      Channel.SendCapacity,
      (
        e: Electron.Event,
        { items, password }: { items: { address: string; capacity: string; unit: string }[]; password: string },
      ) => {
        setTimeout(() => {
          if (!items.length || !items[0].address) {
            e.returnValue = {
              status: ResponseStatus.Fail,
              msg: 'Address not specified',
            }
            return
          }
          // TODO: verify password
          // TODO: verify capacity
          const notification = new Notification({
            title: `Send Capacity`,
            body: `Send Capacity to CKB with ${JSON.stringify(
              {
                items,
                password,
              },
              null,
              2,
            )}`,
          })
          notification.show()
          e.returnValue = {
            status: ResponseStatus.Success,
            msg: `Send Successfully`,
          }
        }, 3000)
      },
    )
  }

  /**
   * @static sendTransaction
   * @memberof ChannelListeners
   * @description channel to send transaction
   */
  static sendTransaction = () => {
    return ipcMain.on(Channel.SendTransaction, (e: Electron.Event) => {
      const notification = new Notification({
        title: `Send Transaction`,
        body: `transaction detail`,
      })
      notification.show()
      e.sender.send(Channel.SendTransaction, {
        status: ResponseStatus.Success,
        result: {
          hash: 'transaction hash',
        },
      })
    })
  }

  /**
   * @static sign
   * @memberof ChannelListeners
   * @description channel to sign msg
   */
  static sign = () => {
    return ipcMain.on(Channel.Sign, (e: Electron.Event) => {
      e.sender.send(Channel.Sign, {
        status: ResponseStatus.Success,
        result: `signed msg`,
      })
    })
  }

  /**
   * @static setNetwork
   * @memberof ChannelListeners
   * @description channel to set network
   */
  static setNetwork = () => {
    return ipcMain.on(Channel.SetNetwork, (e: Electron.Event, network: { name: string; remote: string }) => {
      // TODO:
      ckbCore.setNode({
        url: network.remote,
      })
      Object.defineProperty(ckbCore.node, 'name', {
        value: network.name,
      })
      e.sender.send(Channel.GetNetwork, {
        status: ResponseStatus.Success,
        result: {
          ...network,
          connected: false,
        },
      })
    })
  }
}

export const sendTransactionHistory = (win: Electron.BrowserWindow, pageNo: number, pageSize: number) => {
  win.webContents.send(Channel.GetTransactions, {
    status: ResponseStatus.Success,
    result: {
      pageNo,
      pageSize,
      totalCount: transactionCount,
      items: transactions.map(tx => ({
        ...tx,
        value: tx.value * pageNo * pageSize,
      })),
    },
  })
}

export default class WalletChannel extends Listeners {
  public win: BrowserWindow

  constructor(window: BrowserWindow) {
    super()
    this.win = window
  }

  public sendWallet = (
    wallet: any = {
      name: 'asw',
      address: asw.address,
      publicKey: asw.publicKey,
    },
  ) => {
    this.win.webContents.send(Channel.GetWallet, {
      status: ResponseStatus.Success,
      result: wallet,
    })
  }

  public setUILocale = (locale: string) => {
    this.win.webContents.send(Channel.SetLanguage, {
      status: ResponseStatus.Success,
      result: locale,
    })
  }

  public navTo = (route: string) => {
    this.win.webContents.send(Channel.NavTo, {
      status: ResponseStatus.Success,
      result: {
        router: route,
      },
    })
  }

  public sendTransactionHistory = (pageNo: number, pageSize: number) => {
    this.win.webContents.send(Channel.GetTransactions, {
      status: ResponseStatus.Success,
      result: {
        pageNo,
        pageSize,
        totalCount: transactionCount,
        items: transactions.map(tx => ({
          ...tx,
          value: tx.value * pageNo * pageSize,
        })),
      },
    })
  }
}
// TOOD: replace with response status<|MERGE_RESOLUTION|>--- conflicted
+++ resolved
@@ -296,41 +296,6 @@
   }
 
   /**
-<<<<<<< HEAD
-=======
-   * @static getWallets
-   * @memberof ChannelListeners
-   * @description channel to get wallets
-   */
-  static checkWalletPassword = () => {
-    return ipcMain.on(
-      Channel.CheckWalletPassword,
-      (e: Electron.Event, { walletID, password }: { walletID: string; password: string }) => {
-        const myWallet = wallets().find(wallet => wallet.id === walletID)
-        if (!myWallet) {
-          e.sender.send(Channel.CheckWalletPassword, {
-            status: ResponseStatus.Success,
-            result: false,
-            msg: 'Wallet not found',
-          })
-        } else if (myWallet.password === password) {
-          e.sender.send(Channel.CheckWalletPassword, {
-            status: ResponseStatus.Success,
-            result: true,
-          })
-        } else {
-          e.sender.send(Channel.CheckWalletPassword, {
-            status: ResponseStatus.Success,
-            result: false,
-            msg: 'Wrong password',
-          })
-        }
-      },
-    )
-  }
-
-  /**
->>>>>>> 8ad5023f
    * @static sendCapacity
    * @memberof ChannelListeners
    * @description channel to send capacity
