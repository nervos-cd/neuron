--- conflicted
+++ resolved
@@ -76,7 +76,6 @@
    * @description channel to delete wallet
    */
   static deleteWallet = () => {
-<<<<<<< HEAD
     return ipcMain.on(
       Channel.DeleteWallet,
       (e: Electron.Event, { walletID, password }: { walletID: string; password: string }) => {
@@ -108,14 +107,6 @@
         }
       },
     )
-=======
-    return ipcMain.on(Channel.DeleteWallet, (e: Electron.Event, address: string) => {
-      e.sender.send(Channel.DeleteWallet, {
-        status: ResponseStatus.Success,
-        reult: `wallet of ${address} deleted`,
-      })
-    })
->>>>>>> fc10122b
   }
 
   /**
