import { app } from 'electron'
import 'reflect-metadata'
import i18n from './utils/i18n'
import { updateApplicationMenu } from './utils/application-menu'

import Router from './router'
import createWindow from './startup/create-window'
import createSyncBlockTask from './startup/sync-block-task/create'
import initConnection from './addresses/ormconfig'
import WalletsService from './services/wallets'

const walletsService = WalletsService.getInstance()

let mainWindow: Electron.BrowserWindow | null

const router = new Router()

Object.defineProperty(app, 'router', {
  value: router,
})
const openWindow = () => {
  if (!mainWindow) {
    mainWindow = createWindow()
    mainWindow.on('closed', () => {
      if (mainWindow) {
        mainWindow = null
      }
    })
  }
}

app.on('ready', async () => {
  i18n.changeLanguage(app.getLocale())
<<<<<<< HEAD
  Menu.setApplicationMenu(applicationMenu)
  await initConnection()
=======
  const wallets = walletsService.getAll()
  const currentWallet = walletsService.getCurrent()

  updateApplicationMenu(wallets, currentWallet && currentWallet.id)
  initConnection()
>>>>>>> 02ce760a
  createSyncBlockTask()
  openWindow()
})

app.on('activate', openWindow)

app.on('window-all-closed', () => {
  if (process.platform !== 'darwin') {
    app.quit()
  }
})<|MERGE_RESOLUTION|>--- conflicted
+++ resolved
@@ -31,16 +31,11 @@
 
 app.on('ready', async () => {
   i18n.changeLanguage(app.getLocale())
-<<<<<<< HEAD
-  Menu.setApplicationMenu(applicationMenu)
-  await initConnection()
-=======
   const wallets = walletsService.getAll()
   const currentWallet = walletsService.getCurrent()
 
   updateApplicationMenu(wallets, currentWallet && currentWallet.id)
-  initConnection()
->>>>>>> 02ce760a
+  await initConnection()
   createSyncBlockTask()
   openWindow()
 })
