import { app, BrowserWindow, Menu } from 'electron'
import windowStateKeeper from 'electron-window-state'
import path from 'path'
import env from './env'
import listenToChannel, { setLanguage, sendTransactionHistory } from './channel'
import monitorChain from './monitor'
import i18n from './i18n'
import mainmenu from './menu'
import asw from './wallets/asw'

let mainWindow: Electron.BrowserWindow | null

const initUILayer = (win: BrowserWindow) => {
  win.webContents.send('ASW', {
    status: 1,
    result: {
      name: 'asw',
      address: asw.address,
      publicKey: asw.publicKey,
    },
  })
<<<<<<< HEAD

=======
>>>>>>> 2d8e9cd5
  setLanguage(win, app.getLocale())
  sendTransactionHistory(win, 0, 15)
}

listenToChannel()

function createWindow() {
  const windowState = windowStateKeeper({
    defaultWidth: 1366,
    defaultHeight: 768,
  })

  mainWindow = new BrowserWindow({
    x: windowState.x,
    y: windowState.y,
    width: windowState.width,
    height: windowState.height,
    minWidth: 800,
    minHeight: 600,
    show: false,
    webPreferences: {
      devTools: env.isDevMode,
      nodeIntegration: false,
      preload: path.join(__dirname, 'preload.js'),
    },
  })

  windowState.manage(mainWindow)

  i18n.changeLanguage(app.getLocale())
  Menu.setApplicationMenu(mainmenu())

  mainWindow.loadURL(env.mainURL)

  mainWindow.on('closed', () => {
    mainWindow = null
  })

  mainWindow.on('ready-to-show', () => {
    mainWindow!.show()
    mainWindow!.focus()
  })

  mainWindow.webContents.on('did-finish-load', () => {
    /**
     * @initUILayer
     * @desc send current wallet to UILayer
     */
    initUILayer(mainWindow!)
  })
  /**
   * @monitorChain
   * @description monitor network
   */
  monitorChain(mainWindow.webContents)
}

app.on('ready', createWindow)

app.on('window-all-closed', () => {
  if (process.platform !== 'darwin') {
    app.quit()
  }
})

app.on('activate', () => {
  if (mainWindow === null) {
    createWindow()
  }
})<|MERGE_RESOLUTION|>--- conflicted
+++ resolved
@@ -19,10 +19,7 @@
       publicKey: asw.publicKey,
     },
   })
-<<<<<<< HEAD
 
-=======
->>>>>>> 2d8e9cd5
   setLanguage(win, app.getLocale())
   sendTransactionHistory(win, 0, 15)
 }
