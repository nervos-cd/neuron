import { app, Menu, MenuItem, MenuItemConstructorOptions, BrowserWindow } from 'electron'
import env from './env'
<<<<<<< HEAD
import dispatch from './commands/dispatcher'
import Command from './commands/commands'
=======
import i18n from './i18n'
>>>>>>> f2081abd

const separator: MenuItemConstructorOptions = {
  type: 'separator',
}

<<<<<<< HEAD
const menuTemplate = [
  {
    label: app.getName(),
    submenu: [
      {
        role: 'about',
        click: () => {
          dispatch(Command.ShowAbout)
        },
      },
      separator,
      {
        label: 'Preferences...',
        accelerator: 'CmdOrCtrl+,',
        click: (_menuItem: MenuItem, browserWindow: BrowserWindow) => {
          dispatch(Command.ShowPreferences, {
            window: browserWindow,
          })
        },
      },
      separator,
      {
        role: 'quit',
      },
    ],
  },
  {
    label: 'Edit',
    submenu: [
      {
        role: 'cut',
      },
      {
        role: 'copy',
      },
      {
        role: 'paste',
      },
    ],
  },
  {
    role: 'windowMenu',
  },
  {
    role: 'help',
    submenu: [
      {
        label: 'Nervos',
        click: () => {
          dispatch(Command.OpenNervosWebsite)
        },
      },
      {
        label: 'Source Code',
        click: () => {
          dispatch(Command.OpenSourceCodeReposity)
=======
const options = {
  type: 'info',
  title: app.getName(),
  message: app.getName(),
  detail: app.getVersion(),
  buttons: ['OK'],
  cancelId: 0,
}

const getMenuTemplate = () => {
  const menuTemplate: MenuItemConstructorOptions[] = [
    {
      label: app.getName(),
      submenu: [
        {
          label: i18n.t('mainmenu.neuron.about', {
            app: app.getName(),
          }),
          role: 'about',
          click: () => {
            dialog.showMessageBox(options)
          },
        },
        separator,
        {
          label: i18n.t('mainmenu.neuron.preferences'),
          accelerator: 'CmdOrCtrl+,',
          click: (_menuItem: MenuItem, browserWindow: BrowserWindow) => {
            browserWindow.webContents.send(Channel.NavTo, {
              status: 1,
              result: {
                router: Routes.Settings,
              },
            })
          },
        },
        separator,
        {
          label: i18n.t('mainmenu.neuron.quit', {
            app: app.getName(),
          }),
          role: 'quit',
        },
      ],
    },
    {
      label: i18n.t('mainmenu.edit.label'),
      role: 'editMenu',
      submenu: [
        {
          label: i18n.t('mainmenu.edit.cut'),
          role: 'cut',
>>>>>>> f2081abd
        },
        {
          label: i18n.t('mainmenu.edit.copy'),
          role: 'copy',
        },
        {
          label: i18n.t('mainmenu.edit.paste'),
          role: 'paste',
        },
      ],
    },
    {
      label: i18n.t('mainmenu.window.label'),
      role: 'windowMenu',
      submenu: [
        {
          label: i18n.t('mainmenu.window.minimize'),
          role: 'minimize',
        },
        {
          label: i18n.t('mainmenu.window.close'),
          role: 'close',
        },
      ],
    },
    {
      label: i18n.t('mainmenu.help.label'),
      role: 'help',
      submenu: [
        {
          label: 'Nervos',
          click: () => {
            shell.openExternal('https://www.nervos.org/')
          },
        },
        {
          label: 'Source Code',
          click: () => {
            shell.openExternal('https://github.com/nervosnetwork/neuron')
          },
        },
      ],
    },
  ]

  if (env.isDevMode) {
    menuTemplate.push({
      label: 'Develop',
      submenu: [
        {
          role: 'reload',
        },
        {
          role: 'forceReload',
        },
        {
          role: 'toggleDevTools',
        },
      ],
    })
  }

  return menuTemplate
}

export default (): Menu => {
  return Menu.buildFromTemplate(getMenuTemplate())
}<|MERGE_RESOLUTION|>--- conflicted
+++ resolved
@@ -1,81 +1,11 @@
 import { app, Menu, MenuItem, MenuItemConstructorOptions, BrowserWindow } from 'electron'
 import env from './env'
-<<<<<<< HEAD
 import dispatch from './commands/dispatcher'
 import Command from './commands/commands'
-=======
 import i18n from './i18n'
->>>>>>> f2081abd
 
 const separator: MenuItemConstructorOptions = {
   type: 'separator',
-}
-
-<<<<<<< HEAD
-const menuTemplate = [
-  {
-    label: app.getName(),
-    submenu: [
-      {
-        role: 'about',
-        click: () => {
-          dispatch(Command.ShowAbout)
-        },
-      },
-      separator,
-      {
-        label: 'Preferences...',
-        accelerator: 'CmdOrCtrl+,',
-        click: (_menuItem: MenuItem, browserWindow: BrowserWindow) => {
-          dispatch(Command.ShowPreferences, {
-            window: browserWindow,
-          })
-        },
-      },
-      separator,
-      {
-        role: 'quit',
-      },
-    ],
-  },
-  {
-    label: 'Edit',
-    submenu: [
-      {
-        role: 'cut',
-      },
-      {
-        role: 'copy',
-      },
-      {
-        role: 'paste',
-      },
-    ],
-  },
-  {
-    role: 'windowMenu',
-  },
-  {
-    role: 'help',
-    submenu: [
-      {
-        label: 'Nervos',
-        click: () => {
-          dispatch(Command.OpenNervosWebsite)
-        },
-      },
-      {
-        label: 'Source Code',
-        click: () => {
-          dispatch(Command.OpenSourceCodeReposity)
-=======
-const options = {
-  type: 'info',
-  title: app.getName(),
-  message: app.getName(),
-  detail: app.getVersion(),
-  buttons: ['OK'],
-  cancelId: 0,
 }
 
 const getMenuTemplate = () => {
@@ -89,7 +19,7 @@
           }),
           role: 'about',
           click: () => {
-            dialog.showMessageBox(options)
+            dispatch(Command.ShowAbout)
           },
         },
         separator,
@@ -97,11 +27,8 @@
           label: i18n.t('mainmenu.neuron.preferences'),
           accelerator: 'CmdOrCtrl+,',
           click: (_menuItem: MenuItem, browserWindow: BrowserWindow) => {
-            browserWindow.webContents.send(Channel.NavTo, {
-              status: 1,
-              result: {
-                router: Routes.Settings,
-              },
+            dispatch(Command.ShowPreferences, {
+              window: browserWindow,
             })
           },
         },
@@ -121,7 +48,6 @@
         {
           label: i18n.t('mainmenu.edit.cut'),
           role: 'cut',
->>>>>>> f2081abd
         },
         {
           label: i18n.t('mainmenu.edit.copy'),
@@ -154,13 +80,13 @@
         {
           label: 'Nervos',
           click: () => {
-            shell.openExternal('https://www.nervos.org/')
+            dispatch(Command.OpenNervosWebsite)
           },
         },
         {
           label: 'Source Code',
           click: () => {
-            shell.openExternal('https://github.com/nervosnetwork/neuron')
+            dispatch(Command.OpenSourceCodeReposity)
           },
         },
       ],
