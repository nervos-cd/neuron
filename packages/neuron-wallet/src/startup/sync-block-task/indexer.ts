<<<<<<< HEAD
=======
import { remote, ipcRenderer } from 'electron'
>>>>>>> 06642ae6
import AddressService from 'services/addresses'
import LockUtils from 'models/lock-utils'
import IndexerQueue, { LockHashInfo } from 'services/indexer/queue'
import { Address } from 'database/address/address-dao'

import initConnection from 'database/chain/ormconfig'
import DaoUtils from 'models/dao-utils'
import AddressCreatedSubject from 'models/subjects/address-created-subject'
import WalletCreatedSubject from 'models/subjects/wallet-created-subject'
import NodeService from 'services/node'

// maybe should call this every time when new address generated
// load all addresses and convert to lockHashes
export const loadAddressesAndConvert = async (nodeURL: string): Promise<string[]> => {
  const addresses: string[] = AddressService.allAddresses().map(addr => addr.address)
  const lockUtils = new LockUtils(await LockUtils.loadSystemScript(nodeURL))
  return lockUtils.addressesToAllLockHashes(addresses)
}

// call this after network switched
let indexerQueue: IndexerQueue | undefined
export const switchNetwork = async (nodeURL: string, genesisBlockHash: string, _chain: string) => {
  // stop all blocks service
  if (indexerQueue) {
    await indexerQueue.stopAndWait()
  }

  // clean LockUtils info and DaoUtils info
  LockUtils.cleanInfo()
  DaoUtils.cleanInfo()

  // disconnect old connection and connect to new database
  await initConnection(genesisBlockHash)
  // load lockHashes
  const lockHashes: string[] = await loadAddressesAndConvert(nodeURL)
  const lockHashInfos: LockHashInfo[] = lockHashes.map(lockHash => {
    return {
      lockHash,
      isImporting: true,
    }
  })
  // start sync blocks service
  indexerQueue = new IndexerQueue(nodeURL, lockHashInfos, NodeService.getInstance().tipNumberSubject)

  // listen to address created
  AddressCreatedSubject.getSubject().subscribe(async (addresses: Address[]) => {
    if (indexerQueue) {
      let lockUtils = new LockUtils(await LockUtils.loadSystemScript(nodeURL))
      const infos: LockHashInfo[] = addresses.map(addr => {
        const hashes: string[] = lockUtils.addressToAllLockHashes(addr.address)
        // undefined means true
        const isImporting: boolean = addr.isImporting !== false
        return hashes.map(h => {
          return {
            lockHash: h,
            isImporting,
          }
        })
      }).reduce((acc, val) => acc.concat(val), [])
      indexerQueue.appendLockHashInfos(infos)
    }
  })

  WalletCreatedSubject.getSubject().subscribe(async (type: string) => {
    if (type === 'import') {
      if (indexerQueue) {
        indexerQueue.reset()
      }
    }
  })

  indexerQueue.start()
  indexerQueue.processFork()
}

ipcRenderer.on('sync-window-will-close', () => {
  if (indexerQueue) {
    indexerQueue.stop()
    indexerQueue = undefined
  }
})<|MERGE_RESOLUTION|>--- conflicted
+++ resolved
@@ -1,7 +1,4 @@
-<<<<<<< HEAD
-=======
-import { remote, ipcRenderer } from 'electron'
->>>>>>> 06642ae6
+import { ipcRenderer } from 'electron'
 import AddressService from 'services/addresses'
 import LockUtils from 'models/lock-utils'
 import IndexerQueue, { LockHashInfo } from 'services/indexer/queue'
