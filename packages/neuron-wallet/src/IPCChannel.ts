import { ipcMain } from 'electron'
<<<<<<< HEAD
import Core from '../../../node_modules/ckb-sdk-js/packages/ckb-sdk-core'
import { IPC_CHANNEL } from './utils/const'
=======
import { IPCChannel } from './utils/const'
>>>>>>> d6d6fb17
import { cell } from './mock'

const remote = 'http://localhost:8114'
const ckbCore = new Core(remote)
const asw = ckbCore.wallet.newASW()

const listenToChannel = () => {
  // chain
  /**
   * @name GetLiveCell
   * @description channel to get live cell
   */
  ipcMain.on(IPCChannel.GetLiveCell, (e: Electron.Event, ...args: string[]) => {
    e.sender.send(IPCChannel.GetLiveCell, args)
  })

  // wallet
  /**
   * @name CreateWallet
   * @description channel to create wallet
   */
  ipcMain.on(IPCChannel.CreateWallet, (e: Electron.Event) => {
    console.info('create a wallet')
    setTimeout(() => {
      e.sender.send(IPCChannel.CreateWallet, {
        status: 1,
        result: {
          name: 'wallet name',
          addr: 'wallet addr',
        },
      })
    }, 1000)
  })
  /**
   * @name ImportWallet
   * @description channel to import wallet
   */
  ipcMain.on(IPCChannel.ImportWallet, (e: Electron.Event) => {
    console.info('import a wallet')
    setTimeout(() => {
      e.sender.send(IPCChannel.ImportWallet, {
        status: 1,
      })
    }, 1000)
  })
  /**
   * @name ExportWallet
   * @description channel to export wallets
   */
  ipcMain.on(IPCChannel.ExportWallet, (e: Electron.Event) => {
    console.info('export wallets')
    setTimeout(() => {
      e.sender.send(IPCChannel.ExportWallet, {
        status: 1,
        result: 'wallets',
      })
    }, 1000)
  })
  /**
   * @name SwitchWallet
   * @description channel to switch wallet
   */
  ipcMain.on(IPCChannel.SwitchAccount, (e: Electron.Event) => {
    console.info('switch wallet')
    setTimeout(() => {
      e.sender.send(IPCChannel.SwitchAccount, {
        status: 1,
        wallet: 'wallet',
      })
    }, 1000)
  })
  /**
   * @name GetBalance
   * @description channel to get balance
   */
  ipcMain.on(IPCChannel.GetBalance, (e: Electron.Event) => {
    console.info('get balance')
    setTimeout(() => {
      e.sender.send(IPCChannel.GetBalance, {
        status: 1,
        result: 'balance',
      })
    }, 1000)
  })
  // channel to get cells by type hash
  /**
   * @name GetCellsByTypeHash
   * @description channel to get cells by typehash
   */
  ipcMain.on(IPCChannel.GetCellsByTypeHash, (e: Electron.Event, ...args: string[]) => {
    console.info(`get cells by type hash ${args[0]}`)
    setTimeout(() => {
      e.sender.send(IPCChannel.GetCellsByTypeHash, {
        status: 1,
        result: [cell],
      })
    }, 1000)
  })
<<<<<<< HEAD

  ipcMain.on('ASW', (e: Electron.Event) => {
    e.sender.send('ASW', {
      status: 1,
      result: asw,
    })
  })
=======
  /**
   * @name GetUnspentCells
   * @description channel to get unspent cells
   */
  ipcMain.on(IPCChannel.GetUnspentCells, (e: Electron.Event) => {
    console.info('get unspent cells')
    setTimeout(() => {
      e.sender.send(IPCChannel.GetUnspentCells, {
        status: 1,
        result: ['cells'],
      })
    }, 1000)
  })
  /**
   * @name GetTransactions
   * @description get transactions
   */
  ipcMain.on(IPCChannel.GetTransactions, (e: Electron.Event) => {
    console.info('get transactions')
    setTimeout(() => {
      e.sender.send(IPCChannel.GetTransactions, {
        status: 1,
        result: ['transaction'],
      })
    })
  })
  /**
   * @name Get GetWallets
   * @description channel to get wallets
   */
  ipcMain.on(IPCChannel.GetWallets, (e: Electron.Event) => {
    console.info('get wallets')
    setTimeout(() => {
      e.sender.send(IPCChannel.GetWallets, {
        status: 1,
        result: ['wallet'],
      })
    })
  })
  /**
   * @name SendCapacity
   * @description channel to send capacity
   */
  ipcMain.on(IPCChannel.SendCapacity, (e: Electron.Event, { addr, capacity }: { addr: string; capacity: number }) => {
    console.info(`Send Capacity to CKB with ${JSON.stringify({ addr, capacity }, null, 2)}`)
    setTimeout(() => {
      e.sender.send(IPCChannel.SendCapacity, {
        status: 1,
        msg: `Send ${capacity} Capacity to ${addr} Successfully`,
      })
    }, 1000)
  })
  /**
   * @name SendTransaction
   * @description channel to send transaction
   */
  ipcMain.on(IPCChannel.SendTransaction, (e: Electron.Event) => {
    console.info('send transaction')
    setTimeout(() => {
      e.sender.send(IPCChannel.SendTransaction, {
        status: 1,
        result: {
          hash: 'transaction hash',
        },
      })
    }, 1000)
  })
  /**
   * @name sign
   * @description channel to sign msg
   */
  ipcMain.on(IPCChannel.Sign, (e: Electron.Event) => {
    console.info('sign message')
    setTimeout(() => {
      e.sender.send(IPCChannel.Sign, {
        status: 1,
        result: 'signed msg',
      })
    }, 1000)
  })
>>>>>>> d6d6fb17
}

export default listenToChannel<|MERGE_RESOLUTION|>--- conflicted
+++ resolved
@@ -1,10 +1,6 @@
 import { ipcMain } from 'electron'
-<<<<<<< HEAD
 import Core from '../../../node_modules/ckb-sdk-js/packages/ckb-sdk-core'
-import { IPC_CHANNEL } from './utils/const'
-=======
 import { IPCChannel } from './utils/const'
->>>>>>> d6d6fb17
 import { cell } from './mock'
 
 const remote = 'http://localhost:8114'
@@ -94,16 +90,18 @@
    * @name GetCellsByTypeHash
    * @description channel to get cells by typehash
    */
-  ipcMain.on(IPCChannel.GetCellsByTypeHash, (e: Electron.Event, ...args: string[]) => {
-    console.info(`get cells by type hash ${args[0]}`)
-    setTimeout(() => {
-      e.sender.send(IPCChannel.GetCellsByTypeHash, {
-        status: 1,
-        result: [cell],
-      })
-    }, 1000)
-  })
-<<<<<<< HEAD
+  ipcMain.on(
+    IPCChannel.GetCellsByTypeHash,
+    (e: Electron.Event, ...args: string[]) => {
+      console.info(`get cells by type hash ${args[0]}`)
+      setTimeout(() => {
+        e.sender.send(IPCChannel.GetCellsByTypeHash, {
+          status: 1,
+          result: [cell],
+        })
+      }, 1000)
+    },
+  )
 
   ipcMain.on('ASW', (e: Electron.Event) => {
     e.sender.send('ASW', {
@@ -111,7 +109,6 @@
       result: asw,
     })
   })
-=======
   /**
    * @name GetUnspentCells
    * @description channel to get unspent cells
@@ -155,15 +152,27 @@
    * @name SendCapacity
    * @description channel to send capacity
    */
-  ipcMain.on(IPCChannel.SendCapacity, (e: Electron.Event, { addr, capacity }: { addr: string; capacity: number }) => {
-    console.info(`Send Capacity to CKB with ${JSON.stringify({ addr, capacity }, null, 2)}`)
-    setTimeout(() => {
-      e.sender.send(IPCChannel.SendCapacity, {
-        status: 1,
-        msg: `Send ${capacity} Capacity to ${addr} Successfully`,
-      })
-    }, 1000)
-  })
+  ipcMain.on(
+    IPCChannel.SendCapacity,
+    (
+      e: Electron.Event,
+      { addr, capacity }: { addr: string; capacity: number },
+    ) => {
+      console.info(
+        `Send Capacity to CKB with ${JSON.stringify(
+          { addr, capacity },
+          null,
+          2,
+        )}`,
+      )
+      setTimeout(() => {
+        e.sender.send(IPCChannel.SendCapacity, {
+          status: 1,
+          msg: `Send ${capacity} Capacity to ${addr} Successfully`,
+        })
+      }, 1000)
+    },
+  )
   /**
    * @name SendTransaction
    * @description channel to send transaction
@@ -192,7 +201,6 @@
       })
     }, 1000)
   })
->>>>>>> d6d6fb17
 }
 
 export default listenToChannel