--- conflicted
+++ resolved
@@ -287,7 +287,6 @@
   public static async showTransactionDetails(hash: string) {
     showWindow(`${env.mainURL}#/transaction/${hash}`, i18n.t(`messageBox.transaction.title`, { hash }))
   }
-<<<<<<< HEAD
 
   // Dao
 
@@ -297,13 +296,4 @@
   ) {
     return DaoController.getDaoCells(params)
   }
-
-  // Misc
-
-  @MapApiResponse
-  public static async updateSkipDataAndType(skip: boolean) {
-    return SkipDataAndTypeController.update(skip)
-  }
-=======
->>>>>>> cb8cdc97
 }